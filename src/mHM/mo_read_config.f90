!> \file mo_read_config.f90

!> \brief Reading of main model configurations.

!> \details This routine reads the configurations of mHM including, input and
!>          output directories, module usage specification, simulation time periods,
!>          global parameters, ...

!> \authors Matthias Zink
!> \date Dec 2012

MODULE mo_read_config

  USE mo_kind, ONLY: i4, dp

  IMPLICIT NONE

  PRIVATE

  PUBLIC :: read_config ! read main directories

  ! ------------------------------------------------------------------

CONTAINS

  ! ------------------------------------------------------------------

  !     NAME
  !         read_config

  !     PURPOSE
  !>        \brief Read main configurations for mHM

  !>        \details The main configurations in mHM are read from three files:
  !>                 <ol>
  !>                   <li> mhm.nml
  !>                   <li> mhm_parameters.nml
  !>                   <li> mhm_outputs.nml
  !>                 </ol>
  !>                 For details please refer to the above mentioned namelist files.

  !     CALLING SEQUENCE
  !         None

  !     INDENT(IN)
  !         None

  !     INDENT(INOUT)
  !         None

  !     INDENT(OUT)
  !         None

  !     INDENT(IN), OPTIONAL
  !         None

  !     INDENT(INOUT), OPTIONAL
  !         None

  !     INDENT(OUT), OPTIONAL
  !         None

  !     RETURN
  !         None

  !     RESTRICTIONS
  !         None

  !     EXAMPLE
  !         None

  !     LITERATURE
  !         None

  !     HISTORY
  !>        \author Matthias Zink
  !>        \date Dec 2012
  !         Modified Luis Samaniego, Jan 2013 - messages
  !                  Rohini Kumar
  !                  Matthias Cuntz, Jan  2013 - namelist consolidation and positioning
  !                  Matthias Zink,  Jan  2013 - bug fix, added gaugeinfo reading
  !                  Rohini Kumar,   Jun  2013 - added restart flags
  !                  R. Kumar &
  !                  S. Thober,      Aug. 2013 - code change to incorporate output timestep
  !                                              during writing of the netcdf file
  !                  Rohini Kumar,   Aug  2013 - name changed from "inputFormat" to inputFormat_meteo_forcings
  !                  Rohini Kumar,   Aug  2013 - added dirSoil_LUT and dirGeology_LUT, and changed in
  !                                              namelist made accordingly
  !                  Rohini Kumar,   Aug  2013 - added new namelist for LAI related datasets, and changed in
  !                                              within the code made accordingly
  !                  Matthias Zink,  Aug  2013 - changed read in for land cover period
  !                  Juliane Mai,    Oct  2013 - adding global_parameters_name
  !                  Matthias Zink,  Nov  2013 - edited documentation and included DEFAULT cases for ptocess Matrix
  !                  Stephan Thober, Nov  2013 - added read of directories where latitude longitude fields are located
  !                  Matthias Zink,  Feb  2014 - added multiple options for PET process
  !                  Matthias Zink,  Mar  2014 - added inflow from upstream areas and gauge information as namelist
  !                  Rohini Kumar,   May  2014 - added options for the model run coordinate system
  !                  Stephan Thober, May  2014 - added switch for chunk read in
  !                  Stephan Thober, Jun  2014 - added option for switching off mpr
  !                  Matthias Cuntz & Juliane Mai Nov 2014 - LAI input from daily, monthly or yearly files
  !                  Matthias Zink,  Dec  2014 - adopted inflow gauges to ignore headwater cells
  !                  Matthias Zink,  Mar  2015 - added optional soil moisture read in for calibration
  !                  Matthias Cuntz, Jul  2015 - removed adjustl from trim(adjustl()) of Geoparams for compilation with PGI
  !                  Stephan Thober, Aug  2015 - added read_config_routing and read_routing_params from mRM
  !                  Oldrich Rakovec,Oct  2015 - added reading of the basin average TWS data
  !                  Rohini Kumar,   Mar  2016 - options to handle different soil databases
  !                  Stephan Thober, Nov  2016 - moved nProcesses and processMatrix to common variables

  subroutine read_config()

    use mo_julian,           only: date2dec, dec2date
    use mo_append,           only: append
    use mo_message,          only: message
    use mo_utils,            only: EQ
    use mo_string_utils,     only: num2str
    use mo_nml,              only: open_nml, close_nml, position_nml
    use mo_constants,        only: eps_dp                     ! epsilon(1.0) in double precision 
    use mo_mhm_constants,    only:                          &
         nodata_i4, nodata_dp,                              & ! nodata values
         nColPars,                                          & ! number of properties of the global variables
         maxNoSoilHorizons,                                 & ! maximum number of allowed soil layers
         maxNoBasins,                                       & ! maximum number of allowed basins
         maxNLcovers,                                       & ! maximum number of allowed LCover scenes
         maxGeoUnit                                           ! maximum number of allowed geological classes
    use mo_file,             only:                          &
         file_namelist, unamelist,                          & ! file containing main configurations
         file_namelist_param, unamelist_param,              & ! file containing parameter values
         file_defOutput, udefOutput                           ! file specifying which output to write
    use mo_global_variables, only:                          &
         timestep,                                          & ! model time step
         period,                                            & ! data structure for period
         timestep_model_inputs,                             & ! read input frequency
         resolutionHydrology,                               & ! resolutions of hydrology
         resolutionRouting,                                 & ! resolution of routing
         L0_Basin,                                          & ! L0_Basin ID
         dirMorpho, dirLCover,                              & ! input directory of morphological
         dirPrecipitation, dirTemperature,                  & ! directory of meteo input
         dirReferenceET,                                    & ! PET input path  if process 5 is 'PET is input' (case 0)
         dirMinTemperature, dirMaxTemperature,              & ! PET input paths if process 5 is Hargreaves-Samani (case 1)
         dirNetRadiation,                                   & ! PET input paths if process 5 is Priestely-Taylor (case 2)
         dirabsVapPressure, dirwindspeed,                   & ! PET input paths if process 5 is Penman-Monteith (case 3)
         inputFormat_meteo_forcings,                        & ! input format either bin or nc
         fileLatLon,                                        & ! directory of latitude and longitude files
         dirConfigOut,                                      & ! configuration run output directory
         dirCommonFiles,                                    & ! directory where common files are located
         dirOut,                                            & ! output directory basin wise
         dirRestartOut,                                     & ! output directory of restart file basin wise
         dirRestartIn,                                      & ! input directory of restart file basin wise
         dirgridded_LAI,                                    & ! directory where gridded LAI is located
         dirSoil_moisture, timeStep_sm_input,               & ! directory and time stepping of soil moisture data
         nSoilHorizons_sm_input,                            & ! No. of mhm soil horizons equivalent to soil moisture input
         basin_avg_TWS_obs,                                 & ! basin avg TWS data
         fileTWS,                                           & ! directory with basin average tws data
         dirNeutrons, timeStep_neutrons_input,              & ! directory where neutron data is located
         iFlag_soilDB,                                      & ! options to handle different types of soil databases
         HorizonDepth_mHM, nSoilHorizons_mHM, tillageDepth, & ! soil horizons info for mHM
         fracSealed_cityArea, nLcoverScene,                 & ! land cover information
         LCfilename, LCyearId,                              & !
         nBasins,                                           & ! number of basins
         read_restart,                                      & ! flag reading restart
         write_restart,                                     & ! flag writing restart
         perform_mpr,                                       & ! switch for performing mpr
         warmingDays, warmPer,                              & ! warming days and warming period
         evalPer, simPer,                                   & ! model eval. & sim. periods
                                !                                                    ! (sim. = wrm. + eval.)
         evap_coeff,                                        & ! pan evaporation
         fday_prec, fnight_prec, fday_pet,                  & ! day-night fraction
         fnight_pet, fday_temp, fnight_temp,                & ! day-night fraction
<<<<<<< HEAD
         nGeoUnits,                                         & ! number of geological classes
                                !                                                    ! for parameter read-in
=======
         nProcesses, processMatrix,                         & ! process configuration
>>>>>>> f3f6cdcd
         timeStep_model_outputs,                            & ! timestep for writing model outputs
         outputFlxState,                                    & ! definition which output to write
         inputFormat_gridded_LAI,                           & ! format of gridded LAI data(bin or nc)
         timeStep_LAI_input,                                & ! time step of gridded LAI input
         iFlag_cordinate_sys                                  ! model run cordinate system

    use mo_common_variables, only: &
         nProcesses, processMatrix,                         & ! process configuration
         global_parameters,                                 & ! global parameters
         global_parameters_name,                            & ! clear names of global parameters
         optimize,                                          & ! if mhm runs in optimization mode or not
         optimize_restart,                                  & ! Optimization will be restarted from
         !                                                    ! mo_<opti_method>.restart file (.true.)
         opti_method,                                       & ! optimization algorithm used
         opti_function,                                     & ! objective function to be optimized
         nIterations,                                       & ! number of iterations in optimization
         seed,                                              & ! seed used for optimization
         dds_r,                                             & ! DDS: perturbation rate
         sa_temp,                                           & ! SA: initial temperature
         sce_ngs, sce_npg, sce_nps,                         & ! SCE: # complexes, # points per complex,
         !                                                    !      # points per subcomplex
         mcmc_opti,                                         & ! MCMC: if optimization mode of MCMC or only uncertainty estimation
         mcmc_error_params                                    !       parameters of error model used in likelihood

    implicit none

    ! LOCAL variables
    ! PARAMETERS
    integer(i4), dimension(nProcesses)              :: processCase             ! Choosen process description number
    real(dp), dimension(5, nColPars)                :: dummy_2d_dp = nodata_dp ! space holder for routing parameters
    real(dp), dimension(1, nColPars)                :: dummy_2d_dp_2 = nodata_dp ! space holder for routing parameters
    ! interception
    real(dp), dimension(nColPars)                   :: canopyInterceptionFactor
    ! snow
    real(dp), dimension(nColPars)                   :: snowTreshholdTemperature
    real(dp), dimension(nColPars)                   :: degreeDayFactor_forest
    real(dp), dimension(nColPars)                   :: degreeDayFactor_impervious
    real(dp), dimension(nColPars)                   :: degreeDayFactor_pervious
    real(dp), dimension(nColPars)                   :: increaseDegreeDayFactorByPrecip
    real(dp), dimension(nColPars)                   :: maxDegreeDayFactor_forest
    real(dp), dimension(nColPars)                   :: maxDegreeDayFactor_impervious
    real(dp), dimension(nColPars)                   :: maxDegreeDayFactor_pervious
    ! soilmoisture
    real(dp), dimension(nColPars)                   :: orgMatterContent_forest
    real(dp), dimension(nColPars)                   :: orgMatterContent_impervious
    real(dp), dimension(nColPars)                   :: orgMatterContent_pervious
    real(dp), dimension(nColPars)                   :: PTF_lower66_5_constant
    real(dp), dimension(nColPars)                   :: PTF_lower66_5_clay
    real(dp), dimension(nColPars)                   :: PTF_lower66_5_Db
    real(dp), dimension(nColPars)                   :: PTF_higher66_5_constant
    real(dp), dimension(nColPars)                   :: PTF_higher66_5_clay
    real(dp), dimension(nColPars)                   :: PTF_higher66_5_Db
    real(dp), dimension(nColPars)                   :: infiltrationShapeFactor
    real(dp), dimension(nColPars)                   :: PTF_Ks_constant
    real(dp), dimension(nColPars)                   :: PTF_Ks_sand
    real(dp), dimension(nColPars)                   :: PTF_Ks_clay
    real(dp), dimension(nColPars)                   :: PTF_Ks_curveSlope
    real(dp), dimension(nColPars)                   :: rootFractionCoefficient_forest
    real(dp), dimension(nColPars)                   :: rootFractionCoefficient_impervious
    real(dp), dimension(nColPars)                   :: rootFractionCoefficient_pervious
    ! directRunoff
    real(dp), dimension(nColPars)                   :: imperviousStorageCapacity
    ! PET0
    real(dp), dimension(nColPars)                   :: minCorrectionFactorPET
    real(dp), dimension(nColPars)                   :: maxCorrectionFactorPET
    real(dp), dimension(nColPars)                   :: aspectTresholdPET
    real(dp), dimension(nColPars)                   :: HargreavesSamaniCoeff
    real(dp), dimension(nColPars)                   :: PriestleyTaylorCoeff
    real(dp), dimension(nColPars)                   :: PriestleyTaylorLAIcorr
    real(dp), dimension(nColPars)                   :: canopyheigth_forest
    real(dp), dimension(nColPars)                   :: canopyheigth_impervious
    real(dp), dimension(nColPars)                   :: canopyheigth_pervious
    real(dp), dimension(nColPars)                   :: displacementheight_coeff
    real(dp), dimension(nColPars)                   :: roughnesslength_momentum_coeff
    real(dp), dimension(nColPars)                   :: roughnesslength_heat_coeff
    real(dp), dimension(nColPars)                   :: stomatal_resistance
    ! interflow
    real(dp), dimension(nColPars)                   :: interflowStorageCapacityFactor
    real(dp), dimension(nColPars)                   :: interflowRecession_slope
    real(dp), dimension(nColPars)                   :: fastInterflowRecession_forest
    real(dp), dimension(nColPars)                   :: slowInterflowRecession_Ks
    real(dp), dimension(nColPars)                   :: exponentSlowInterflow
    ! percolation
    real(dp), dimension(nColPars)                   :: rechargeCoefficient
    real(dp), dimension(nColPars)                   :: rechargeFactor_karstic
    real(dp), dimension(nColPars)                   :: gain_loss_GWreservoir_karstic
    ! routing moved to mRM
    ! neutrons
    real(dp), dimension(nColPars)                   :: Desilets_N0
    real(dp), dimension(nColPars)                   :: COSMIC_N0
    real(dp), dimension(nColPars)                   :: COSMIC_N1
    real(dp), dimension(nColPars)                   :: COSMIC_N2
    real(dp), dimension(nColPars)                   :: COSMIC_alpha0
    real(dp), dimension(nColPars)                   :: COSMIC_alpha1
    real(dp), dimension(nColPars)                   :: COSMIC_L30
    real(dp), dimension(nColPars)                   :: COSMIC_L31

    integer(i4)                                     :: ii, iBasin, n_true_pars
    integer(i4)                                     :: nGeoUnits ! number of geological classes for parameter read-in
    real(dp)                                        :: cellFactorRbyH            ! conversion factor L11 to L1

    ! some dummy arrays for namelist read in (allocatables not allowed in namelists)
    character(256)                                  :: dummy

    integer(i4),dimension(maxNoSoilHorizons)        :: soil_Depth           ! depth of the single horizons
    character(256), dimension(maxNoBasins)          :: dir_Morpho
    character(256), dimension(maxNoBasins)          :: dir_LCover
    character(256), dimension(maxNoBasins)          :: dir_Precipitation
    character(256), dimension(maxNoBasins)          :: dir_Temperature
    character(256), dimension(maxNoBasins)          :: dir_MinTemperature
    character(256), dimension(maxNoBasins)          :: dir_MaxTemperature
    character(256), dimension(maxNoBasins)          :: dir_NetRadiation
    character(256), dimension(maxNoBasins)          :: dir_windspeed
    character(256), dimension(maxNoBasins)          :: dir_absVapPressure
    character(256), dimension(maxNoBasins)          :: dir_ReferenceET
    character(256), dimension(maxNoBasins)          :: dir_Out
    character(256), dimension(maxNoBasins)          :: dir_RestartOut
    character(256), dimension(maxNoBasins)          :: dir_RestartIn
    character(256), dimension(maxNoBasins)          :: file_LatLon
    character(256), dimension(maxNoBasins)          :: dir_gridded_LAI     ! directory of gridded LAI data
    !                                                                      ! used when timeStep_LAI_input<0
    character(256), dimension(maxNoBasins)          :: dir_soil_moisture   ! soil moisture input
    character(256), dimension(maxNoBasins)          :: file_TWS            ! total water storage input file
    character(256), dimension(maxNoBasins)          :: dir_neutrons        ! ground albedo neutron input

    !
    integer(i4)                                     :: nLCover_scene   ! given number of land cover scenes
    integer(i4),    dimension(maxNLCovers)          :: LCoverYearStart ! starting year LCover
    integer(i4),    dimension(maxNLCovers)          :: LCoverYearEnd   ! ending year LCover
    character(256), dimension(maxNLCovers)          :: LCoverfName     ! filename of Lcover file
    real(dp),       dimension(maxGeoUnit, nColPars) :: GeoParam        ! geological parameters
    !
    real(dp)                                        :: jday_frac
    integer(i4),    dimension(maxNoBasins)          :: warming_Days
    type(period),   dimension(maxNoBasins)          :: eval_Per
    integer(i4),    dimension(maxNoBasins)          :: time_step_model_inputs
    !
    real(dp), dimension(maxNoBasins)                :: resolution_Hydrology
    real(dp), dimension(maxNoBasins)                :: resolution_Routing
    integer(i4), dimension(maxNoBasins)             :: L0Basin

    ! define namelists
    ! namelist directories
    namelist /directories_general/ dirConfigOut, dirCommonFiles, &
         dir_Morpho, dir_LCover,                                 &
         dir_Out, dir_RestartOut,                                &
         dir_RestartIn, file_LatLon
    namelist /directories_mHM/ inputFormat_meteo_forcings, &
         dir_Precipitation, dir_Temperature, dir_ReferenceET, dir_MinTemperature,    &
         dir_MaxTemperature, dir_absVapPressure, dir_windspeed,                      &
         dir_NetRadiation, dir_gridded_LAI
    ! optional data used for optimization
    namelist /optional_data/ &
        dir_soil_moisture, &
        nSoilHorizons_sm_input, &
        timeStep_sm_input, &
        file_TWS, &
        dir_neutrons
    ! namelist spatial & temporal resolution, otmization information
    namelist /mainconfig/ timestep, iFlag_cordinate_sys, resolution_Hydrology, resolution_Routing, &
         L0Basin, optimize, optimize_restart, opti_method, opti_function, nBasins, read_restart,   &
         write_restart, perform_mpr
    ! namelist for time settings
    namelist /time_periods/ warming_Days, eval_Per, time_step_model_inputs
    ! namelist soil layering
    namelist /soilLayer/ iFlag_soilDB, tillageDepth, nSoilHorizons_mHM, soil_Depth
    ! namelist for land cover scenes
    namelist/LCover/fracSealed_cityArea,nLcover_scene,LCoverYearStart,LCoverYearEnd,LCoverfName
    ! namelist for LAI related data
    namelist /LAI_data_information/ inputFormat_gridded_LAI, timeStep_LAI_input
    ! namelist for pan evaporation
    namelist/panEvapo/evap_coeff
    ! namelist for night-day ratio of precipitation, referenceET and temperature
    namelist/nightDayRatio/fnight_prec,fnight_pet,fnight_temp
    ! namelsit process selection
    namelist /processSelection/ processCase
    ! namelist parameters
    namelist /interception1/ canopyInterceptionFactor
    namelist /snow1/snowTreshholdTemperature, degreeDayFactor_forest, degreeDayFactor_impervious, &
         degreeDayFactor_pervious, increaseDegreeDayFactorByPrecip, maxDegreeDayFactor_forest,    &
         maxDegreeDayFactor_impervious, maxDegreeDayFactor_pervious
    namelist/soilmoisture1/ orgMatterContent_forest, orgMatterContent_impervious, orgMatterContent_pervious, &
         PTF_lower66_5_constant, PTF_lower66_5_clay, PTF_lower66_5_Db, PTF_higher66_5_constant,              &
         PTF_higher66_5_clay, PTF_higher66_5_Db, PTF_Ks_constant,                                            &
         PTF_Ks_sand, PTF_Ks_clay, PTF_Ks_curveSlope,                                                        &
         rootFractionCoefficient_forest, rootFractionCoefficient_impervious,                                 &
         rootFractionCoefficient_pervious, infiltrationShapeFactor
    namelist /directRunoff1/ imperviousStorageCapacity
    namelist /PET0/  minCorrectionFactorPET, maxCorrectionFactorPET, aspectTresholdPET
    ! Hargreaves-Samani
    namelist /PET1/  minCorrectionFactorPET, maxCorrectionFactorPET, aspectTresholdPET, HargreavesSamaniCoeff
    ! Priestely-Taylor
    namelist /PET2/  PriestleyTaylorCoeff, PriestleyTaylorLAIcorr
    ! Penman-Monteith
    namelist /PET3/  canopyheigth_forest, canopyheigth_impervious, canopyheigth_pervious, displacementheight_coeff, &
         roughnesslength_momentum_coeff, roughnesslength_heat_coeff, stomatal_resistance
    namelist /interflow1/ interflowStorageCapacityFactor, interflowRecession_slope, fastInterflowRecession_forest, &
         slowInterflowRecession_Ks, exponentSlowInterflow
    namelist /percolation1/ rechargeCoefficient, rechargeFactor_karstic, gain_loss_GWreservoir_karstic
    namelist /neutrons1/ Desilets_N0, COSMIC_N0, COSMIC_N1, COSMIC_N2, COSMIC_alpha0, COSMIC_alpha1, COSMIC_L30, COSMIC_L31
    !
    namelist /geoparameter/ GeoParam
    ! name list regarding output
    namelist/NLoutputResults/timeStep_model_outputs, outputFlxState
    ! namelist for optimization settings
    namelist/Optimization/ nIterations, seed, dds_r, sa_temp, sce_ngs, sce_npg, sce_nps, mcmc_opti, mcmc_error_params

    !===============================================================
    !  Read namelist main directories
    !===============================================================
    call open_nml(file_namelist, unamelist, quiet=.true.)

    !===============================================================
    !  Read namelist specifying the model configuration
    !===============================================================
    call position_nml('mainconfig', unamelist)
    read(unamelist, nml=mainconfig)

    if (nBasins .GT. maxNoBasins) then
       call message()
       call message('***ERROR: Number of basins is resticted to ', trim(num2str(maxNoBasins)),'!')
       stop
    end if
    ! allocate patharray sizes
    allocate(resolutionHydrology(nBasins))
    allocate(resolutionRouting(nBasins))
    allocate(L0_Basin(nBasins))
    allocate(dirMorpho(nBasins))
    allocate(dirLCover(nBasins))
    allocate(dirPrecipitation(nBasins))
    allocate(dirTemperature(nBasins))
    allocate(dirwindspeed(nBasins))
    allocate(dirabsVapPressure(nBasins))
    allocate(dirReferenceET(nBasins))
    allocate(dirMinTemperature(nBasins))
    allocate(dirMaxTemperature(nBasins))
    allocate(dirNetRadiation(nBasins))
    allocate(dirOut(nBasins))
    allocate(dirRestartOut(nBasins))
    allocate(dirRestartIn(nBasins))
    allocate(fileLatLon(nBasins))
    allocate(dirgridded_LAI(nBasins))
    allocate(dirSoil_Moisture(nBasins))
    allocate(dirNeutrons(nBasins))
    allocate(fileTWS(nBasins))
    !
    resolutionHydrology = resolution_Hydrology(1:nBasins)
    resolutionRouting   = resolution_Routing(1:nBasins)
    L0_Basin            = L0Basin(1:nBasins)
    !
    ! check for possible options
    if( .NOT. (iFlag_cordinate_sys == 0 .OR. iFlag_cordinate_sys == 1) ) then
       call message()
       call message('***ERROR: coordinate system for the model run should be 0 or 1')
       stop
    end if
    ! check for optimize and read restart
    if ( ( read_restart ) .and. ( optimize ) ) then
       call message()
       call message('***ERROR: cannot read states from restart file when optimizing')
       stop
    end if
    ! check for perform_mpr and read restart
    if ( ( read_restart ) .and. ( perform_mpr ) ) then
       call message()
       call message('***WARNING: MPR has no effect when reading states from restart file')
       call message('            MPR should only be activated if a land cover change occurs.')
    end if
    if ( ( .not. read_restart ) .and. ( .not. perform_mpr ) ) then
       call message()
       call message('***ERROR: cannot omit mpr when read_restart is set to .false.')
       stop
    end if

    ! allocate time periods
    allocate(simPer(nBasins))
    allocate(evalPer(nBasins))
    allocate(warmingDays(nBasins))
    allocate(warmPer(nBasins))
    allocate(timestep_model_inputs(nBasins))

    !===============================================================
    !  read simulation time periods incl. warming days
    !===============================================================
    call position_nml('time_periods', unamelist)
    read(unamelist, nml=time_periods)
    warmingDays = warming_Days(1:nBasins)
    evalPer     = eval_Per(1:nBasins)
    timestep_model_inputs = time_step_model_inputs(1:nBasins)

    ! consistency check for timestep_model_inputs
    if (       any( timestep_model_inputs .ne. 0 ) .and. &
         .not. all( timestep_model_inputs .ne. 0 ) ) then
       call message()
       call message('***ERROR: timestep_model_inputs either have to be all zero or all non-zero')
       stop
    end if
    ! check for optimzation and timestep_model_inputs options
    if ( optimize .and. ( any(timestep_model_inputs .ne. 0) ) ) then
       call message()
       call message('***ERROR: optimize and chunk read is switched on! (set timestep_model_inputs to zero)')
       stop
    end if

    !===============================================================
    !  determine simulation time period incl. warming days for each
    !  basin
    !===============================================================
    do ii = 1, nBasins
       ! julain days for evaluation period
       jday_frac = date2dec(dd=evalPer(ii)%dStart, mm=evalPer(ii)%mStart, yy=evalPer(ii)%yStart)
       evalPer(ii)%julStart = nint(jday_frac)

       jday_frac = date2dec(dd=evalPer(ii)%dEnd, mm=evalPer(ii)%mEnd, yy=evalPer(ii)%yEnd)
       evalPer(ii)%julEnd  = nint(jday_frac, i4 )

       ! determine warming period
       warmPer(ii)%julStart = evalPer(ii)%julStart - warmingDays(ii)
       warmPer(ii)%julEnd   = evalPer(ii)%julStart - 1

       jday_frac = real(warmPer(ii)%julStart,dp)
       call dec2date(jday_frac, dd=warmPer(ii)%dStart, mm=warmPer(ii)%mStart, yy=warmPer(ii)%yStart)

       jday_frac = real(warmPer(ii)%julEnd,dp)
       call dec2date(jday_frac, dd=warmPer(ii)%dEnd,   mm=warmPer(ii)%mEnd,   yy=warmPer(ii)%yEnd  )

       ! sumulation Period = warming Period + evaluation Period
       simPer(ii)%dStart   = warmPer(ii)%dStart
       simPer(ii)%mStart   = warmPer(ii)%mStart
       simPer(ii)%yStart   = warmPer(ii)%yStart
       simPer(ii)%julStart = warmPer(ii)%julStart
       simPer(ii)%dEnd     = evalPer(ii)%dEnd
       simPer(ii)%mEnd     = evalPer(ii)%mEnd
       simPer(ii)%yEnd     = evalPer(ii)%yEnd
       simPer(ii)%julEnd   = evalPer(ii)%julEnd
    end do

    !===============================================================
    !  Read namelist for mainpaths
    !===============================================================
    call position_nml('directories_general', unamelist)
    read(unamelist, nml=directories_general)
    call position_nml('directories_mHM', unamelist)
    read(unamelist, nml=directories_mHM)

    dirMorpho         = dir_Morpho(1:nBasins)
    dirLCover         = dir_LCover(1:nBasins)
    dirPrecipitation  = dir_Precipitation(1:nBasins)
    dirTemperature    = dir_Temperature(1:nBasins)
    dirReferenceET    = dir_ReferenceET(1:nBasins)
    dirMinTemperature = dir_MinTemperature(1:nBasins)
    dirMaxTemperature = dir_MaxTemperature(1:nBasins)
    dirNetRadiation   = dir_NetRadiation(1:nBasins)
    dirwindspeed      = dir_windspeed(1:nBasins)
    dirabsVapPressure = dir_absVapPressure(1:nBasins)
    dirOut            = dir_Out(1:nBasins)
    dirRestartOut     = dir_RestartOut(1:nBasins)
    dirRestartIn      = dir_RestartIn(1:nBasins)
    fileLatLon        = file_LatLon(1:nBasins)
    dirgridded_LAI    = dir_gridded_LAI(1:nBasins)
    
    ! counter checks -- soil horizons
    if (nSoilHorizons_mHM .GT. maxNoSoilHorizons) then
       call message()
       call message('***ERROR: Number of soil horizons is resticted to ', trim(num2str(maxNoSoilHorizons)),'!')
       stop
    end if

    !===============================================================
    ! Read soil layering information
    !===============================================================
    call position_nml('soillayer', unamelist)
    read(unamelist, nml=soillayer)

    allocate( HorizonDepth_mHM(nSoilHorizons_mHM) )
    HorizonDepth_mHM(:) = 0.0_dp
   
    if( iFlag_soilDB .eq. 0 ) then
       ! classical mhm soil database
       HorizonDepth_mHM(1:nSoilHorizons_mHM-1) = soil_Depth(1:nSoilHorizons_mHM-1)
    else if( iFlag_soilDB .eq. 1 ) then
       ! for option-1 where horizon specific information are taken into consideration
       HorizonDepth_mHM(1:nSoilHorizons_mHM) = soil_Depth(1:nSoilHorizons_mHM)
    else
       call message()
       call message('***ERROR: iFlag_soilDB option given does not exist. Only 0 and 1 is taken at the moment.')
       stop
    end if

    ! some consistency checks for the specification of the tillage depth
    if(iFlag_soilDB .eq. 1) then
       if( count( abs(HorizonDepth_mHM(:) - tillageDepth) .lt. eps_dp )  .eq. 0 ) then
          call message()
          call message('***ERROR: Soil tillage depth must conform with one of the specified horizon (lower) depth.')
          stop
       end if
    end if
   
    !===============================================================
    !  Read namelist of optional input data
    !===============================================================
    call position_nml('optional_data', unamelist)
    read(unamelist, nml=optional_data)
    dirSoil_moisture = dir_Soil_moisture(1:nBasins)
    if ( nSoilHorizons_sm_input .GT. nSoilHorizons_mHM ) then
       call message()
       call message('***ERROR: Number of soil horizons representative for input soil moisture exceeded')
       call message('          defined number of soil horizions: ', trim(num2str(maxNoSoilHorizons)),'!')
       stop
    end if
    dirNeutrons = dir_neutrons(1:nBasins)
    timeStep_neutrons_input = -1 ! daily, hard-coded, to be flexibilized

    !===============================================================
    ! Read evaluation basin average TWS data
    !===============================================================
    fileTWS = file_TWS (1:nBasins)

    ! if (opti_function .EQ. 15) then !OROROR
    allocate(basin_avg_TWS_obs%basinId(nBasins)); basin_avg_TWS_obs%basinId = nodata_i4
    allocate(basin_avg_TWS_obs%fName  (nBasins)); basin_avg_TWS_obs%fName(:)= num2str(nodata_i4)
    
    do iBasin = 1, nBasins
       if (trim(fileTWS(iBasin)) .EQ. trim(num2str(nodata_i4))) then
          call message()
          call message('***ERROR: mhm.nml: Filename of evaluation TWS data ', &
               ' for subbasin ', trim(adjustl(num2str(iBasin))), &
               ' is not defined!')
          call message('          Error occured in namelist: evaluation_tws')
          stop
       end if
       
       basin_avg_TWS_obs%basinId(iBasin) = iBasin
       basin_avg_TWS_obs%fname(iBasin)   = trim(file_TWS(iBasin))
    end do

    !===============================================================
    ! Read process selection list
    !===============================================================
    call position_nml('processselection', unamelist)
    read(unamelist, nml=processSelection)

    !===============================================================
    ! Read land cover information
    !===============================================================
    call position_nml('LCover', unamelist)
    read(unamelist, nml=LCover)

    !===============================================================
    ! Read LAI related information
    !===============================================================
    call position_nml('LAI_data_information', unamelist)
    read(unamelist, nml=LAI_data_information)

    if (timeStep_LAI_input .ne. 0) then
       if ( (timeStep_LAI_input .ne. -1) .and. (trim(inputFormat_gridded_LAI) .eq. 'bin') ) then
          call message()
          call message('***ERROR: Gridded LAI input in bin format must be daily.')
          stop
       end if
       if (timeStep_LAI_input > 0) then
          call message()
          call message('***ERROR: timeStep_LAI_input must be <= 0.')
          stop
       end if
    end if

    !===============================================================
    ! Read night-day ratios and pan evaporation
    !===============================================================
    ! Evap. coef. for free-water surfaces
    call position_nml('panEvapo', unamelist)
    read(unamelist, nml=panEvapo)
    ! namelist for night-day ratio of precipitation, referenceET and temperature
    call position_nml('nightDayRatio', unamelist)
    read(unamelist, nml=nightDayRatio)
    !
    fday_prec =  1.0_dp - fnight_prec
    fday_pet  =  1.0_dp - fnight_pet
    fday_temp = -1.0_dp * fnight_temp

    !===============================================================
    !  determine land cover periods
    !===============================================================
    ! countercheck if land cover covers simulation period
    if (LCoverYearStart(1) .GT. minval(evalPer(1:nBasins)%yStart) ) then
       call message()
       call message('***ERROR: Land cover for warming period is missing!')
       call message('   FILE: mhm.nml, namelist: LCover')
       call message('   SimStart   : ', trim(num2str(minval(evalPer(1:nBasins)%yStart))))
       call message('   LCoverStart: ', trim(num2str(LCoverYearStart(1))))
       stop
    end if
    if (LCoverYearEnd(nLcover_scene) .LT. maxval(evalPer(1:nBasins)%yEnd) ) then
       call message()
       call message('***ERROR: Land cover period shorter than modelling period!')
       call message('   FILE: mhm.nml, namelist: LCover')
       call message('   SimEnd   : ', trim(num2str(maxval(evalPer(1:nBasins)%yEnd))))
       call message('   LCoverEnd: ', trim(num2str(LCoverYearEnd(nLcover_scene))))
       stop
    end if
    !
    allocate(LCYearId(minval(simPer(1:nBasins)%yStart):maxval(simPer(1:nBasins)%yEnd),nBasins))
    LCYearId = nodata_i4
    do iBasin = 1, nBasins
       do ii = 1, nLcover_scene
          ! land cover before model period                        ! land cover after model period
          if ((LCoverYearEnd(ii)        .LT. evalPer(iBasin)%yStart) .OR. &
               (LCoverYearStart(ii)      .GT. evalPer(iBasin)%yEnd)) then
             cycle
          else if ((LCoverYearStart(ii) .LE. evalPer(iBasin)%yStart) .AND. &
               (LCoverYearEnd(ii)   .GE. evalPer(iBasin)%yEnd)) then
             LCyearId(simPer(iBasin)%yStart:simPer(iBasin)%yEnd, iBasin) = ii
             exit
          else if ((LCoverYearStart(ii) .LE. evalPer(iBasin)%yStart) .AND. &
               (LCoverYearEnd(ii)   .LT. evalPer(iBasin)%yEnd)) then
             LCyearId(simPer(iBasin)%yStart:LCoverYearEnd(ii), iBasin) = ii
          else if ((LCoverYearStart(ii) .GT. evalPer(iBasin)%yStart) .AND. &
               (LCoverYearEnd(ii)   .GE. evalPer(iBasin)%yEnd)) then
             LCyearId(LCoverYearStart(ii):simPer(iBasin)%yEnd, iBasin) = ii
          else
             LCyearId(LCoverYearStart(ii):LCoverYearEnd(ii), iBasin) = ii
          end if
       end do
    end do
    !
    ! correct number of input land cover scenes to number of needed scenes
    nLCoverScene = maxval(LCyearId, mask = (LCyearId .gt. nodata_i4) ) - &
         minval(LCyearId, mask = (LCyearId .gt. nodata_i4) ) + 1
    ! put land cover scenes to corresponding file name and LuT
    allocate(LCfilename(nLCoverScene))
    LCfilename(:) = LCoverfName( minval(LCyearId, mask = ( LCyearId .gt. nodata_i4 ) ) : &
         maxval(LCyearId))
    ! update the ID's
    ! use next line because of Intel11 bug: LCyearId = LCyearId - minval(LCyearId) + 1
    LCyearId(:,:) = LCyearId(:,:) - minval(LCyearId, mask = ( LCyearId .gt. nodata_i4 ) ) + 1
    !
    if ( maxval( simPer(1:nBasins)%julStart ) .eq. minval( simPer(1:nBasins)%julStart) .and. &
         maxval( simPer(1:nBasins)%julEnd   ) .eq. minval( simPer(1:nBasins)%julEnd  ) ) then
       if (any(LCyearId .EQ. nodata_i4)) then
          call message()
          call message('***ERROR: Intermidiate land cover period is missing!')
          call message('   FILE: mhm.nml, namelist: LCover')
          stop
       end if
    else
       call message()
       call message('***WARNING: No check on missing land cover period is performed!')
    end if
    !
    !===============================================================
    ! check matching of resolutions: hydrology, forcing and routing
    !===============================================================
    !
    do ii = 1, nBasins
       cellFactorRbyH = resolutionRouting(ii) / resolutionHydrology(ii)
       call message()
       call message('Basin ', trim(adjustl(num2str(ii))), ': ')
       call message('resolution Hydrology (basin ', trim(adjustl(num2str(ii))), ')     = ', &
            trim(adjustl(num2str(resolutionHydrology(ii)))))
       call message('resolution Routing (basin ', trim(adjustl(num2str(ii))), ')       = ', &
            trim(adjustl(num2str(resolutionRouting(ii)))))
       !
       if(       nint(cellFactorRbyH * 100.0_dp) .eq. 100) then
          call message()
          call message('Resolution of routing and hydrological modeling are equal!')

       else if ( nint(cellFactorRbyH * 100.0_dp) .lt. 100) then
          call message()
          call message('***ERROR: Resolution of routing is smaller than hydrological model resolution!')
          call message('   FILE: mhm.nml, namelist: mainconfig, variable: resolutionRouting')
          STOP

       else if ( nint(cellFactorRbyH * 100.0_dp) .gt. 100) then
          if( nint(mod(cellFactorRbyH, 2.0_dp) * 100.0_dp) .ne. 0) then
             call message()
             call message('***ERROR: Resolution of routing is not a multiple of hydrological model resolution!')
             call message('   FILE: mhm.nml, namelist: mainconfig, variable: resolutionRouting')
             STOP
          end if
          !
          call message()
          call message('Resolution of routing is bigger than hydrological model resolution by ', &
               trim(adjustl(num2str(nint(cellFactorRbyH)))), ' times !')
       end if
       !
    end do
    !===============================================================
    ! Read namelist global parameters
    !===============================================================
    call open_nml(file_namelist_param, unamelist_param, quiet=.true.)
    processMatrix = 0_i4
    ! decide which parameters to read depending on specified processes

    ! Process 1 - interception
    select case (processCase(1))
       ! 1 - maximum Interception
    case(1)
       call position_nml('interception1', unamelist_param)
       read(unamelist_param, nml=interception1)

       processMatrix(1, 1) = processCase(1)
       processMatrix(1, 2) = 1_i4
       processMatrix(1, 3) = 1_i4
       call append(global_parameters, reshape(canopyInterceptionFactor,(/1, nColPars/)))

       call append(global_parameters_name, (/  &
            'canopyInterceptionFactor'/))

       ! check if parameter are in range
       if ( .not. in_bound(global_parameters) ) then
          call message('***ERROR: parameter in namelist "interception1" out of bound in ', &
               trim(adjustl(file_namelist_param)))
          stop
       end if

    case DEFAULT
       call message()
       call message('***ERROR: Process description for process "interception" does not exist!')
       stop
    end select

    ! Process 2 - snow
    select case (processCase(2))
       ! 1 - degree-day approach
    case(1)
       call position_nml('snow1', unamelist_param)
       read(unamelist_param, nml=snow1)

       processMatrix(2, 1) = processCase(2)
       processMatrix(2, 2) = 8_i4
       processMatrix(2, 3) = sum(processMatrix(1:2, 2))
       call append(global_parameters, reshape(snowTreshholdTemperature,        (/1, nColPars/)))
       call append(global_parameters, reshape(degreeDayFactor_forest,          (/1, nColPars/)))
       call append(global_parameters, reshape(degreeDayFactor_impervious,      (/1, nColPars/)))
       call append(global_parameters, reshape(degreeDayFactor_pervious,        (/1, nColPars/)))
       call append(global_parameters, reshape(increaseDegreeDayFactorByPrecip, (/1, nColPars/)))
       call append(global_parameters, reshape(maxDegreeDayFactor_forest,       (/1, nColPars/)))
       call append(global_parameters, reshape(maxDegreeDayFactor_impervious,   (/1, nColPars/)))
       call append(global_parameters, reshape(maxDegreeDayFactor_pervious,     (/1, nColPars/)))

       call append(global_parameters_name, (/  &
            'snowTreshholdTemperature       ', &
            'degreeDayFactor_forest         ', &
            'degreeDayFactor_impervious     ', &
            'degreeDayFactor_pervious       ', &
            'increaseDegreeDayFactorByPrecip', &
            'maxDegreeDayFactor_forest      ', &
            'maxDegreeDayFactor_impervious  ', &
            'maxDegreeDayFactor_pervious    '/))

       ! check if parameter are in range
       if ( .not. in_bound(global_parameters) ) then
          call message('***ERROR: parameter in namelist "snow1" out of bound in ', &
               trim(adjustl(file_namelist_param)))
          stop
       end if

    case DEFAULT
       call message()
       call message('***ERROR: Process description for process "snow" does not exist!')
       stop
    end select

    ! Process 3 - soilmoisture
    select case (processCase(3))
       ! 1 - bucket approach, Brooks-Corey like
    case(1)
       call position_nml('soilmoisture1', unamelist_param)
       read(unamelist_param, nml=soilmoisture1)
       processMatrix(3, 1) = processCase(3)
       processMatrix(3, 2) = 17_i4
       processMatrix(3, 3) = sum(processMatrix(1:3, 2))
       call append(global_parameters, reshape(orgMatterContent_forest,     (/1, nColPars/)))
       call append(global_parameters, reshape(orgMatterContent_impervious, (/1, nColPars/)))
       call append(global_parameters, reshape(orgMatterContent_pervious,   (/1, nColPars/)))
       call append(global_parameters, reshape(PTF_lower66_5_constant,      (/1, nColPars/)))
       call append(global_parameters, reshape(PTF_lower66_5_clay,          (/1, nColPars/)))
       call append(global_parameters, reshape(PTF_lower66_5_Db,            (/1, nColPars/)))
       call append(global_parameters, reshape(PTF_higher66_5_constant,     (/1, nColPars/)))
       call append(global_parameters, reshape(PTF_higher66_5_clay,         (/1, nColPars/)))
       call append(global_parameters, reshape(PTF_higher66_5_Db,           (/1, nColPars/)))
       call append(global_parameters, reshape(PTF_Ks_constant,             (/1, nColPars/)))
       call append(global_parameters, reshape(PTF_Ks_sand,                 (/1, nColPars/)))
       call append(global_parameters, reshape(PTF_Ks_clay,                 (/1, nColPars/)))
       call append(global_parameters, reshape(PTF_Ks_curveSlope,           (/1, nColPars/)))
       call append(global_parameters, reshape(rootFractionCoefficient_forest,     (/1, nColPars/)))
       call append(global_parameters, reshape(rootFractionCoefficient_impervious, (/1, nColPars/)))
       call append(global_parameters, reshape(rootFractionCoefficient_pervious,   (/1, nColPars/)))
       call append(global_parameters, reshape(infiltrationShapeFactor,     (/1, nColPars/)))

       call append(global_parameters_name, (/     &
            'orgMatterContent_forest           ', &
            'orgMatterContent_impervious       ', &
            'orgMatterContent_pervious         ', &
            'PTF_lower66_5_constant            ', &
            'PTF_lower66_5_clay                ', &
            'PTF_lower66_5_Db                  ', &
            'PTF_higher66_5_constant           ', &
            'PTF_higher66_5_clay               ', &
            'PTF_higher66_5_Db                 ', &
            'PTF_Ks_constant                   ', &
            'PTF_Ks_sand                       ', &
            'PTF_Ks_clay                       ', &
            'PTF_Ks_curveSlope                 ', &
            'rootFractionCoefficient_forest    ', &
            'rootFractionCoefficient_impervious', &
            'rootFractionCoefficient_pervious  ', &
            'infiltrationShapeFactor           '/))

       ! check if parameter are in range
       if ( .not. in_bound(global_parameters) ) then
          call message('***ERROR: parameter in namelist "soilmoisture1" out of bound in ', &
               trim(adjustl(file_namelist_param)))
          stop
       end if

    case DEFAULT
       call message()
       call message('***ERROR: Process description for process "soilmoisture" does not exist!')
       stop
    end select

    ! Process 4 - sealed area directRunoff
    select case (processCase(4))
       ! 1 - bucket exceedance approach
    case(1)
       call position_nml('directRunoff1', unamelist_param)
       read(unamelist_param, nml=directRunoff1)
       processMatrix(4, 1) = processCase(4)
       processMatrix(4, 2) = 1_i4
       processMatrix(4, 3) = sum(processMatrix(1:4, 2))
       call append(global_parameters, reshape(imperviousStorageCapacity, (/1, nColPars/)))

       call append(global_parameters_name, (/'imperviousStorageCapacity'/))

       ! check if parameter are in range
       if ( .not. in_bound(global_parameters) ) then
          call message('***ERROR: parameter in namelist "directRunoff1" out of bound in ', &
               trim(adjustl(file_namelist_param)))
          stop
       end if

    case DEFAULT
       call message()
       call message('***ERROR: Process description for process "directRunoff" does not exist!')
       stop
    end select

    ! Process 5 - potential evapotranspiration (PET)
    select case (processCase(5))
    case(0) ! 0 - PET is input, correct PET by aspect
       call position_nml('PET0', unamelist_param)
       read(unamelist_param, nml=PET0)
       processMatrix(5, 1) = processCase(5)
       processMatrix(5, 2) = 3_i4
       processMatrix(5, 3) = sum(processMatrix(1:5, 2))
       call append(global_parameters, reshape(minCorrectionFactorPET,             (/1, nColPars/)))
       call append(global_parameters, reshape(maxCorrectionFactorPET,             (/1, nColPars/)))
       call append(global_parameters, reshape(aspectTresholdPET,                  (/1, nColPars/)))

       call append(global_parameters_name, (/ &
            'minCorrectionFactorPET ', &
            'maxCorrectionFactorPET ', &
            'aspectTresholdPET      '/))

       ! check if parameter are in range
       if ( .not. in_bound(global_parameters) ) then
          call message('***ERROR: parameter in namelist "PET0" out of bound in ', &
               trim(adjustl(file_namelist_param)))
          stop
       end if

    case(1) ! 1 - Hargreaves-Samani method (HarSam) - additional input needed: Tmin, Tmax
       call position_nml('PET1', unamelist_param)
       read(unamelist_param, nml=PET1)
       processMatrix(5, 1) = processCase(5)
       processMatrix(5, 2) = 4_i4
       processMatrix(5, 3) = sum(processMatrix(1:5, 2))
       call append(global_parameters, reshape(minCorrectionFactorPET,             (/1, nColPars/)))
       call append(global_parameters, reshape(maxCorrectionFactorPET,             (/1, nColPars/)))
       call append(global_parameters, reshape(aspectTresholdPET,                  (/1, nColPars/)))
       call append(global_parameters, reshape(HargreavesSamaniCoeff,              (/1, nColPars/)))
       call append(global_parameters_name, (/ &
            'minCorrectionFactorPET', &
            'maxCorrectionFactorPET', &
            'aspectTresholdPET     ', &
            'HargreavesSamaniCoeff '/))

       ! check if parameter are in range
       if ( .not. in_bound(global_parameters) ) then
          call message('***ERROR: parameter in namelist "PET1" out of bound in ', &
               trim(adjustl(file_namelist_param)))
          stop
       end if

    case(2) ! 2 - Priestley-Taylor method (PrieTay) - additional input needed: net_rad
       ! check which LAI input is specified
       if (timeStep_LAI_input .NE. 0) then
          call message('***ERROR: The specified option of process 5 does only work with LAI from LUT.')
          call message('          For process 5 the options 0 and 1 work with timeStep_LAI_input unequal to 0.')
          stop
       end if

       call position_nml('PET2', unamelist_param)
       read(unamelist_param, nml=PET2)
       processMatrix(5, 1) = processCase(5)
       processMatrix(5, 2) = 2_i4
       processMatrix(5, 3) = sum(processMatrix(1:5, 2))
       call append(global_parameters, reshape(PriestleyTaylorCoeff,               (/1, nColPars/)))
       call append(global_parameters, reshape(PriestleyTaylorLAIcorr,             (/1, nColPars/)))
       call append(global_parameters_name, (/ &
            'PriestleyTaylorCoeff  ', &
            'PriestleyTaylorLAIcorr'/))

       ! check if parameter are in range
       if ( .not. in_bound(global_parameters) ) then
          call message('***ERROR: parameter in namelist "PET2" out of bound in ', &
               trim(adjustl(file_namelist_param)))
          stop
       end if

    case(3) ! 3 - Penman-Monteith method - additional input needed: net_rad, abs. vapour pressue, windspeed
       ! check which LAI input is specified
       if (timeStep_LAI_input .NE. 0) then
          call message('***ERROR: The specified option of process 5 does only work with LAI from LUT.')
          call message('          For process 5 the options 0 and 1 work with timeStep_LAI_input unequal to 0.')
          stop
       end if

       call position_nml('PET3', unamelist_param)
       read(unamelist_param, nml=PET3)
       processMatrix(5, 1) = processCase(5)
       processMatrix(5, 2) = 7_i4
       processMatrix(5, 3) = sum(processMatrix(1:5, 2))

       call append(global_parameters, reshape(canopyheigth_forest,                (/1, nColPars/)))
       call append(global_parameters, reshape(canopyheigth_impervious,            (/1, nColPars/)))
       call append(global_parameters, reshape(canopyheigth_pervious,              (/1, nColPars/)))
       call append(global_parameters, reshape(displacementheight_coeff,           (/1, nColPars/)))
       call append(global_parameters, reshape(roughnesslength_momentum_coeff,     (/1, nColPars/)))
       call append(global_parameters, reshape(roughnesslength_heat_coeff,         (/1, nColPars/)))
       call append(global_parameters, reshape(stomatal_resistance,                (/1, nColPars/)))

       call append(global_parameters_name, (/ &
            'canopyheigth_forest           ', &
            'canopyheigth_impervious       ', &
            'canopyheigth_pervious         ', &
            'displacementheight_coeff      ', &
            'roughnesslength_momentum_coeff', &
            'roughnesslength_heat_coeff    ', &
            'stomatal_resistance           '/))

       ! check if parameter are in range
       if ( .not. in_bound(global_parameters) ) then
          call message('***ERROR: parameter in namelist "PET3" out of bound in ', &
               trim(adjustl(file_namelist_param)))
          stop
       end if

    case DEFAULT
       call message()
       call message('***ERROR: Process description for process "actualET" does not exist!')
       stop
    end select


    ! Process 6 - interflow
    select case (processCase(6))
       ! 1 - parallel soil reservoir approach
    case(1)
       call position_nml('interflow1', unamelist_param)
       read(unamelist_param, nml=interflow1)
       processMatrix(6, 1) = processCase(6)
       processMatrix(6, 2) = 5_i4
       processMatrix(6, 3) = sum(processMatrix(1:6, 2))
       call append(global_parameters, reshape(interflowStorageCapacityFactor, (/1, nColPars/)))
       call append(global_parameters, reshape(interflowRecession_slope,       (/1, nColPars/)))
       call append(global_parameters, reshape(fastInterflowRecession_forest,  (/1, nColPars/)))
       call append(global_parameters, reshape(slowInterflowRecession_Ks,      (/1, nColPars/)))
       call append(global_parameters, reshape(exponentSlowInterflow,          (/1, nColPars/)))

       call append(global_parameters_name, (/ &
            'interflowStorageCapacityFactor', &
            'interflowRecession_slope      ', &
            'fastInterflowRecession_forest ', &
            'slowInterflowRecession_Ks     ', &
            'exponentSlowInterflow         '/))

       ! check if parameter are in range
       if ( .not. in_bound(global_parameters) ) then
          call message('***ERROR: parameter in namelist "interflow1" out of bound in ', &
               trim(adjustl(file_namelist_param)))
          stop
       end if

    case DEFAULT
       call message()
       call message('***ERROR: Process description for process "interflow" does not exist!')
       stop
    end select

    ! Process 7 - percolation
    select case (processCase(7))
       ! 1 - GW layer is assumed as bucket
    case(1)
       call position_nml('percolation1', unamelist_param)
       read(unamelist_param, nml=percolation1)
       processMatrix(7, 1) = processCase(7)
       processMatrix(7, 2) = 3_i4
       processMatrix(7, 3) = sum(processMatrix(1:7, 2))
       call append(global_parameters, reshape(rechargeCoefficient,           (/1, nColPars/)))
       call append(global_parameters, reshape(rechargeFactor_karstic,        (/1, nColPars/)))
       call append(global_parameters, reshape(gain_loss_GWreservoir_karstic, (/1, nColPars/)))

       call append(global_parameters_name, (/ &
            'rechargeCoefficient          ', &
            'rechargeFactor_karstic       ', &
            'gain_loss_GWreservoir_karstic'/))

       ! check if parameter are in range
       if ( .not. in_bound(global_parameters) ) then
          call message('***ERROR: parameter in namelist "percolation1" out of bound in ', &
               trim(adjustl(file_namelist_param)))
          stop
       end if

    case DEFAULT
       call message()
       call message('***ERROR: Process description for process "percolation" does not exist!')
       stop
    end select

    ! Process 8 - routing
    select case (processCase(8))
    case(0)
       ! 0 - deactivated
       call message()
       call message('***CAUTION: Routing is deativated! ')

       processMatrix(8, 1) = processCase(8)
       processMatrix(8, 2) = 0_i4
       processMatrix(8, 3) = sum(processMatrix(1:8, 2))
    case(1)
       ! parameter values and names are set in mRM
       ! 1 - Muskingum approach
#ifndef MRM2MHM
       call message('***ERROR processCase(8) equals 1, but MRM2MHM preprocessor flag is not given in Makefile')
       stop
#endif
       processMatrix(8, 1) = processCase(8)
       processMatrix(8, 2) = 5_i4
       processMatrix(8, 3) = sum(processMatrix(1:8, 2))
       call append(global_parameters, dummy_2d_dp)
       call append(global_parameters_name, (/'dummy', 'dummy', 'dummy', 'dummy', 'dummy'/))
    case(2)
#ifndef MRM2MHM
       call message('***ERROR processCase(8) equals 1, but MRM2MHM preprocessor flag is not given in Makefile')
       stop
#endif
       processMatrix(8, 1) = processCase(8)
       processMatrix(8, 2) = 1_i4
       processMatrix(8, 3) = sum(processMatrix(1:8, 2))
       call append(global_parameters, dummy_2d_dp_2)
       call append(global_parameters_name, (/'dummy'/))
    case DEFAULT
       call message()
       call message('***ERROR: Process description for process "routing" does not exist!')
       stop
    end select

    !===============================================================
    ! Geological formations
    !===============================================================
    dummy = dummy//''   ! only to avoid warning

    ! Process 9 - geoparameter
    select case (processCase(9))
    case(1)
       ! read in global parameters (NOT REGIONALIZED, i.e. these are <beta> and not <gamma>) for each geological formation used
       call position_nml('geoparameter', unamelist_param)
       GeoParam = nodata_dp
       read(unamelist_param, nml=geoparameter)

       ! search number of geological parameters
       do ii = 1, size(GeoParam, 1) ! no while loop to avoid risk of endless loop
          if ( EQ(GeoParam(ii,1), nodata_dp) ) then
             nGeoUnits = ii - 1
             exit
          end if
       end do
       
       ! for geology parameters
       processMatrix(9,1) = processCase(9)
       processMatrix(9,2) = nGeoUnits
       processMatrix(9,3) = sum(processMatrix(1:9, 2))

       call append(global_parameters, GeoParam(1:nGeoUnits,:))

       ! create names
       do ii=1, nGeoUnits
          dummy = 'GeoParam('//trim(adjustl(num2str(ii)))//',:)'
          call append(global_parameters_name, (/ trim(dummy) /))
       end do

       ! check if parameter are in range
       if ( .not. in_bound(global_parameters) ) then
          call message('***ERROR: parameter in namelist "geoparameter" out of bound in ', &
               trim(adjustl(file_namelist_param)))
          stop
       end if

    case DEFAULT
       call message()
       call message('***ERROR: Process description for process "geoparameter" does not exist!')
       stop
    end select

    ! Process 10 - neutrons
    !   0 - deactivated
    !   1 - inverse N0 based on Desilets et al. 2010
    !   2 - COSMIC forward operator by Shuttlworth et al. 2013
    if (processCase(10) .gt. 0) then

       call position_nml('neutrons1', unamelist_param)
       read(unamelist_param, nml=neutrons1)

       processMatrix(10, 1) = processCase(10)
       processMatrix(10, 2) = 8_i4
       processMatrix(10, 3) = sum(processMatrix(1:10, 2))
       call append(global_parameters, reshape(Desilets_N0,   (/1, nColPars/)))
       call append(global_parameters, reshape(COSMIC_N0,     (/1, nColPars/)))
       call append(global_parameters, reshape(COSMIC_N1,     (/1, nColPars/)))
       call append(global_parameters, reshape(COSMIC_N2,     (/1, nColPars/)))
       call append(global_parameters, reshape(COSMIC_alpha0, (/1, nColPars/)))
       call append(global_parameters, reshape(COSMIC_alpha1, (/1, nColPars/)))
       call append(global_parameters, reshape(COSMIC_L30,    (/1, nColPars/)))
       call append(global_parameters, reshape(COSMIC_L31,    (/1, nColPars/)))

       call append(global_parameters_name, (/  &
            'Desilets_N0   ', &
            'COSMIC_N0     ', &
            'COSMIC_N1     ', &
            'COSMIC_N2     ', &
            'COSMIC_alpha0 ', &
            'COSMIC_alpha1 ', &
            'COSMIC_L30    ', &
            'COSMIC_L31    '/))

       ! check if parameter are in range
       if ( .not. in_bound(global_parameters) ) then
          call message('***ERROR: parameter in namelist "neutrons1" out of bound in ', &
               trim(adjustl(file_namelist_param)))
          stop
       end if
    else
       call message(' INFO: Process (10, neutrons) is deactivated, so output will be suppressed.')
       ! this is done below, where nml_output is read
       processMatrix(10, 1) = processCase(10)
       processMatrix(10, 2) = 0_i4
       processMatrix(10, 3) = sum(processMatrix(1:10, 2))
    end if

    call close_nml(unamelist_param)

    !===============================================================
    ! Settings for Optimization
    !===============================================================
    call open_nml(file_namelist, unamelist, quiet=.true.)
    ! namelist for Optimization settings
    call position_nml('Optimization', unamelist)
    read(unamelist, nml=Optimization)
    call close_nml(unamelist)
    ! check and set default values
    if (nIterations .le. 0_i4) then
       call message('Number of iterations for Optimization (nIterations) must be greater than zero')
       stop
    end if
    if (dds_r .lt. 0.0_dp .or. dds_r .gt. 1.0_dp) then
       call message('dds_r must be between 0.0 and 1.0')
       stop
    end if
    if (sce_ngs .lt. 1_i4) then
       call message ('number of complexes in SCE (sce_ngs) must be at least 1')
       stop
    end if
    ! number of points in each complex: default = 2n+1
    if (sce_npg .lt. 0_i4) then
       n_true_pars = count(nint(global_parameters(:,4)) .eq. 1)
       sce_npg = 2 * n_true_pars + 1_i4
    end if
    ! number of points in each sub-complex: default = n+1
    if (sce_nps .lt. 0_i4) then
       n_true_pars = count(nint(global_parameters(:,4)) .eq. 1)
       sce_nps = n_true_pars + 1_i4
    end if
    if (sce_npg .lt. sce_nps) then
       call message ('number of points per complex (sce_npg) must be greater or')
       call message ('equal number of points per sub-complex (sce_nps)')
       stop
    end if

    call close_nml(unamelist)

    !===============================================================
    ! Read output specifications for mHM
    !===============================================================
    call open_nml(file_defOutput, udefOutput, quiet=.true.)
    outputFlxState = .FALSE.
    call position_nml('NLoutputResults', udefOutput)
    read(udefOutput, nml=NLoutputResults)
    call close_nml(udefOutput)

    call message( '' )
    call message( 'Following output will be written:' )
    call message( '  STATES:' )
    if (outputFlxState(1)) then
       call message( '    interceptional storage                      (L1_inter)     [mm]')
    end if
    if (outputFlxState(2)) then
       call message( '    height of snowpack                          (L1_snowpack)  [mm]')
    end if
    if (outputFlxState(3)) then
       call message( '    soil water content in the single layers     (L1_soilMoist) [mm]')
    end if
    if (outputFlxState(4)) then
       call message( '    volumetric soil moisture in the single layers              [mm/mm]')
    end if
    if (outputFlxState(5)) then
       call message( '    mean volum. soil moisture averaged over all soil layers    [mm/mm]')
    end if
    if (outputFlxState(6)) then
       call message( '    waterdepth in reservoir of sealed areas     (L1_sealSTW)   [mm]')
    end if
    if (outputFlxState(7)) then
       call message( '    waterdepth in reservoir of unsat. soil zone (L1_unsatSTW)  [mm]')
    end if
    if (outputFlxState(8)) then
       call message( '    waterdepth in reservoir of sat. soil zone   (L1_satSTW)    [mm]')
    end if
    if (processCase(10) .eq. 0) outputFlxState(18) = .false. ! suppress output if process is off
    if (outputFlxState(18)) then
       call message( '    ground albedo neutrons                      (L1_neutrons)  [cph]')
    end if

    call message( '  FLUXES:' )
    if (outputFlxState(9)) then
       call message( '    actual evapotranspiration aET      (L1_pet)                [mm/T]')
    end if
    if (outputFlxState(10)) then
       call message( '    total discharge generated per cell (L1_total_runoff)       [mm/T]')
    end if
    if (outputFlxState(11)) then
       call message( '    direct runoff generated per cell   (L1_runoffSeal)         [mm/T]')
    end if
    if (outputFlxState(12)) then
       call message( '    fast interflow generated per cell  (L1_fastRunoff)         [mm/T]')
    end if
    if (outputFlxState(13)) then
       call message( '    slow interflow generated per cell  (L1_slowRunoff)         [mm/T]')
    end if
    if (outputFlxState(14)) then
       call message( '    baseflow generated per cell        (L1_baseflow)           [mm/T]')
    end if
    if (outputFlxState(15)) then
       call message( '    groundwater recharge               (L1_percol)             [mm/T]')
    end if
    if (outputFlxState(16)) then
       call message( '    infiltration                       (L1_infilSoil)          [mm/T]')
    end if
    call message( '' )
    call message( 'FINISHED reading config' )

    ! warning message
    if ( any(outputFlxState) .and. optimize ) then
       call message( 'WARNING: FLUXES and STATES netCDF will be not written since optimization flag is TRUE ' )
    end if

  end subroutine read_config

  ! --------------------------------------------------------------------------------
  ! private funtions and subroutines
  ! --------------------------------------------------------------------------------

  function in_bound(params)
    real(dp), dimension(:,:), intent(in) :: params ! parameter:
    !                                              !   col_1=Lower bound,
    !                                              !   col_2=Upper bound
    !                                              !   col_3=initial
    logical :: in_bound

    if ( any(params(:,3) .lt. params(:,1)) .or. any(params(:,3) .gt. params(:,2)) ) then
       in_bound=.false.
    else
       in_bound=.true.
    end if

  end function in_bound


END MODULE mo_read_config<|MERGE_RESOLUTION|>--- conflicted
+++ resolved
@@ -166,12 +166,6 @@
          evap_coeff,                                        & ! pan evaporation
          fday_prec, fnight_prec, fday_pet,                  & ! day-night fraction
          fnight_pet, fday_temp, fnight_temp,                & ! day-night fraction
-<<<<<<< HEAD
-         nGeoUnits,                                         & ! number of geological classes
-                                !                                                    ! for parameter read-in
-=======
-         nProcesses, processMatrix,                         & ! process configuration
->>>>>>> f3f6cdcd
          timeStep_model_outputs,                            & ! timestep for writing model outputs
          outputFlxState,                                    & ! definition which output to write
          inputFormat_gridded_LAI,                           & ! format of gridded LAI data(bin or nc)
