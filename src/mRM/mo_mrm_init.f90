!> \file mo_mrm_init.f90

!> \brief Wrapper for initializing Routing.

!> \details Calling all routines to initialize all mRM variables

!> \authors Luis Samaniego, Rohini Kumar and Stephan Thober
!> \date Aug 2015

MODULE mo_mrm_init

  ! This module sets the river network characteristics and routing order.

  ! Written  Luis Samaniego, Mar 2005

  IMPLICIT NONE

  public :: mrm_init
  public :: variables_default_init_routing
  public :: mrm_update_param

  private

CONTAINS

  ! ------------------------------------------------------------------

  !     NAME
  !         mrm_init

  !     PURPOSE
  !>        \brief Initialize all mRM variables at all levels (i.e., L0, L1, and L11).
  !
  !>        \details Initialize all mRM variables at all levels (i.e., L0, L1, and L11)
  !>        either with default values or with values from restart file. The L0 mask (L0_mask),
  !>        L0 elevation (L0_elev), and L0 land cover (L0_LCover) can be provided as optional
  !>        variables to save memory because these variable will then not be read in again.
  !
  !     INTENT(IN)
  !         None
  !
  !     INTENT(INOUT)
  !         None

  !     INTENT(OUT)
  !         None
  !
  !     INTENT(IN), OPTIONAL
  !>        \param[in] "logical, dimension(:), target, optional :: L0_mask - L0 mask"
  !>        \param[in] "real(dp), dimension(:), target, optional :: L0_elev - L0 elevation"
  !>        \param[in] "integer(i4), dimension(:,:), target, optional :: L0_LCover - L0 land cover"
  !
  !     INTENT(INOUT), OPTIONAL
  !         None
  !
  !     INTENT(OUT), OPTIONAL
  !         None
  !
  !     RETURN
  !         None
  !
  !     RESTRICTIONS
  !>        None
  !
  !     EXAMPLE
  !       None
  !
  !     LITERATURE
  !       None

  !     HISTORY
  !>        \author Stephan Thober
  !>        \date Aug 2015
  !         Modified, Sep 2015 - Stephan Thober, added L0_mask, L0_elev, and L0_LCover
  !                   May 2016 - Stephan Thober, added warning message in case no gauge is found in modelling domain
  !                   Aug 2017 - Matthias Kelbling, added L11_flow_accumulation to Initialize Stream Network

  subroutine mrm_init(L0_mask, L0_elev, L0_LCover, L0_slope)

    use mo_kind,    only: i4, dp
    use mo_message, only: message
    use mo_mrm_constants, only: nodata_i4
    use mo_mrm_global_variables, only: read_restart, nBasins, perform_mpr, L0_Basin, dirRestartIn, &
         mrm_coupling_mode, basin_mrm
    use mo_mrm_net_startup, only: &
         L11_variable_init, &
         L11_flow_direction, &
         L11_set_network_topology, &
         L11_routing_order, &
         L11_link_location, &
         L11_set_drain_outlet_gauges, &
         L11_stream_features, &
         L11_flow_accumulation, &
         L11_calc_meandering
    use mo_mrm_read_config, only: read_mrm_config_coupling, read_mrm_config
    use mo_mrm_read_data, only: mrm_read_discharge, mrm_read_L0_data, &
         mrm_L1_variable_init, &
         mrm_L0_variable_init, &
         mrm_read_total_runoff
    use mo_mrm_read_latlon, only: read_latlon
    use mo_mrm_restart, only: mrm_read_restart_config
    use mo_common_variables, only: processMatrix, global_parameters

    implicit none
    ! input variables
    logical,     target, intent(in), optional :: L0_mask(:)     ! L0 mask
    real(dp),    target, intent(in), optional :: L0_elev(:)     ! L0 elevation
    real(dp),    target, intent(in), optional :: L0_slope(:)    ! L0 slope
    integer(i4), target, intent(in), optional :: L0_LCover(:,:) ! L0 land cover

    ! local variables
    integer(i4) :: iStart, iEnd ! start and end index for routing parameters
    integer(i4) :: iBasin
    logical     :: ReadLatLon

    !-----------------------------------------------------------
    ! READ COUPLING MODE
    !-----------------------------------------------------------
    call read_mrm_config_coupling()
    
    !-----------------------------------------------------------
    ! PRINT STARTUP MESSAGE
    !-----------------------------------------------------------
    if (mrm_coupling_mode .eq. 0) then
       call print_startup_message()
    else
       call message('')
       call message('  Inititalize mRM')
    end if
    
    ! ----------------------------------------------------------
    ! READ CONFIG
    ! ----------------------------------------------------------
    call read_mrm_config((mrm_coupling_mode .ne. 2), ReadLatLon)

    !-----------------------------------------------------------
    ! CONFIG OUTPUT
    !-----------------------------------------------------------
    if (mrm_coupling_mode .eq. 0) then
       call config_output()
    end if

    ! ----------------------------------------------------------
    ! READ DATA
    ! ----------------------------------------------------------
    ! level 0 data
    if (processMatrix(8, 1) .eq. 1) call mrm_read_L0_data(L0_mask, L0_elev, L0_LCover)
    if (processMatrix(8, 1) .eq. 2) call mrm_read_L0_data(L0_mask, L0_elev)
    if (processMatrix(8, 1) .eq. 3) call mrm_read_L0_data(L0_mask, L0_elev, L0_LCover, L0_slope)
    
    if (perform_mpr) then
       do iBasin = 1, nBasins
          if (iBasin .eq. 1) then
             call L0_check_input_routing(iBasin)
          else if (L0_Basin(iBasin) .ne. L0_Basin(iBasin - 1) ) then
             call L0_check_input_routing(iBasin)
          end if
       end do
    end if

    if (read_restart) then
       ! ----------------------------------------------------------
       ! READ RESTART VARIABLES
       ! ----------------------------------------------------------
       do iBasin = 1, nBasins
          call mrm_read_restart_config(iBasin, dirRestartIn(iBasin))
       end do
       ! ----------------------------------------------------------
       ! INITIALIZE STATES AND ROUTING PARAMETERS
       ! ----------------------------------------------------------
       do iBasin = 1, nBasins
          call variables_alloc_routing(iBasin)
       end do
    else
       ! ----------------------------------------------------------
       ! LEVEL 1 DATA
       ! ----------------------------------------------------------
       do iBasin = 1, nBasins
          if (iBasin .eq. 1) then
             call mrm_L0_variable_init(iBasin)
          else if (L0_Basin(iBasin) .ne. L0_Basin(iBasin - 1 )) then
             call mrm_L0_variable_init(iBasin)
          end if
          call mrm_L1_variable_init(iBasin)
       end do
       ! ----------------------------------------------------------
       ! INITIALIZE STREAM NETWORK
       ! ----------------------------------------------------------
       do iBasin = 1, nBasins
          call L11_variable_init(iBasin)
          call L11_flow_direction(iBasin)
          call L11_set_network_topology(iBasin)
          call L11_routing_order(iBasin)
          call L11_link_location(iBasin)
          call L11_set_drain_outlet_gauges(iBasin)
          ! stream characteristics
          call L11_stream_features(iBasin)
          call L11_flow_accumulation(iBasin)
          call L11_calc_meandering(iBasin)
       end do
       ! check whether there are gauges within the modelling domain
       if (allocated(basin_mrm%gaugeNodeList)) then
          if (all(basin_mrm%gaugeNodeList .eq. nodata_i4)) then
             call message('')
             call message('    WARNING: no gauge found within modelling domain')
          end if
       end if
       ! ----------------------------------------------------------
       ! INITIALIZE STATES AND ROUTING PARAMETERS
       ! ----------------------------------------------------------
       do iBasin = 1, nBasins
          call variables_alloc_routing(iBasin)
       end do
       ! ----------------------------------------------------------
       ! INITIALIZE PARAMETERS
       ! ----------------------------------------------------------
       do iBasin = 1, nBasins
          iStart = processMatrix(8,3) - processMatrix(8,2) + 1 
          iEnd   = processMatrix(8,3)
          call mrm_init_param(iBasin, global_parameters(iStart : iEnd, 3))
       end do
    end if

    ! -------------------------------------------------------
    ! READ INPUT DATA AND OBSERVED DISCHARGE DATA
    ! -------------------------------------------------------
    ! read simulated runoff at level 1
    if (mrm_coupling_mode .eq. 0) then
       do iBasin = 1, nBasins
          call mrm_read_total_runoff(iBasin)
       end do
    end if
    ! discharge data
    call mrm_read_discharge()

    ! ----------------------------------------------------------
    ! READ LAT & LON IF OUTPUT SHALL BE WRITTEN
    ! ----------------------------------------------------------
    if (ReadLatLon) then
       do iBasin = 1, nBasins
          call read_latlon(iBasin)
       end do
    end if

    call message('')
    call message('  Finished Initialization of mRM')

  end subroutine mrm_init

  
  !===============================================================
  ! PRINT STARTUP MESSAGE
  !===============================================================
  subroutine print_startup_message()

    use mo_kind,    only: i4
    use mo_message, only: message, message_text
    use mo_string_utils, only: num2str, separator
    use mo_mrm_file, only: &
         version, &
         version_date, &
         file_main, &
         file_namelist_mrm, &
         file_namelist_param_mrm, &
         file_defOutput
    implicit none
    ! local variables
    integer(i4), dimension(8) :: datetime ! Date and time

    call message(separator)
    call message('              mRM-UFZ')
    call message()
    call message('    MULTISCALE ROUTING MODEL')
    call message('           Version ', trim(version))
    call message('           ', trim(version_date))
    call message()
    call message('Made available by S. Thober & M. Cuntz')
    call message()
    call message('Based on mHM-UFZ by L. Samaniego & R. Kumar')

    call message(separator)

    call message()
    call date_and_time(values=datetime)
    message_text = trim(num2str(datetime(3),'(I2.2)'))//"."//trim(num2str(datetime(2),'(I2.2)')) &
         //"."//trim(num2str(datetime(1),'(I4.4)'))//" "//trim(num2str(datetime(5),'(I2.2)')) &
         //":"//trim(num2str(datetime(6),'(I2.2)'))//":"//trim(num2str(datetime(7),'(I2.2)'))
    call message('Start at ', trim(message_text), '.')
    call message('Using main file ', trim(file_main), ' and namelists: ')
    call message('     ',trim(file_namelist_mrm))
    call message('     ',trim(file_namelist_param_mrm))
    call message('     ', trim(file_defOutput), ' (if it is given)')
    call message()

  end subroutine print_startup_message

  
  !---------------------------------------------------------------
  ! Config output
  !---------------------------------------------------------------
  subroutine config_output()

    use mo_kind,    only: i4
    use mo_string_utils, only: num2str
    use mo_message, only: message
    use mo_mrm_file, only: &
         file_namelist_mrm, &
         file_namelist_param_mrm, &
         file_defOutput
    use mo_mrm_global_variables, only: &
         dirMorpho, &
         dirLCover, &
         dirGauges, &
         dirOut, &
         basin_mrm, &
         nBasins
    implicit none
    ! local variables
    integer(i4) :: ii
    integer(i4) :: jj
    !
    call message()
    call message('Read namelist file: ', trim(file_namelist_mrm))
    call message('Read namelist file: ', trim(file_namelist_param_mrm))
    call message('Read namelist file: ', trim(file_defOutput), ' (if it is given)')

    call message()
    call message('  # of basins:         ', trim(num2str(nbasins)))
    call message()
    call message('  Input data directories:')
    do ii = 1, nbasins
       call message( '  --------------' )
       call message( '      BASIN                   ', num2str(ii,'(I3)') )
       call message( '  --------------' )
       call message('    Morphological directory:    ',   trim(dirMorpho(ii) ))
       call message('    Land cover directory:       ',   trim(dirLCover(ii) ))
       call message('    Discharge directory:        ',   trim(dirGauges(ii)  ))
       call message('    Output directory:           ',   trim(dirOut(ii) ))
       call message('    Evaluation gauge            ', 'ID')
       do jj = 1 , basin_mrm%nGauges(ii)
          call message('    ',trim(adjustl(num2str(jj))),'                           ', &
               trim(adjustl(num2str(basin_mrm%gaugeIdList(ii,jj)))))
       end do
       if (basin_mrm%nInflowGauges(ii) .GT. 0) then
          call message('    Inflow gauge              ', 'ID')
          do jj = 1 , basin_mrm%nInflowGauges(ii)
             call message('    ',trim(adjustl(num2str(jj))),'                         ', &
                  trim(adjustl(num2str(basin_mrm%InflowGaugeIdList(ii,jj)))))
          end do
       end if
    end do
  end subroutine config_output

 
  ! ------------------------------------------------------------------

  !      NAME
  !          variables_default_init_routing

  !>        \brief Default initalization mRM related L11 variables
  
  !>        \details Default initalization of mHM related L11 variables (e.g., states,
  !>                 fluxes, and parameters) as per given constant values given in mo_mhm_constants.
  !>                 Variables initalized here is defined in the mo_global_variables.f90 file. 
  !>                 Only Variables that are defined in the variables_alloc subroutine are 
  !>                 intialized here.
  !
  !>                 If a variable is added or removed here, then it also has to be added or removed
  !>                 in the subroutine state_variables_set in the module mo_restart and in the 
  !>                 subroutine set_state in the module mo_set_netcdf_restart.
  !
  !     CALLING SEQUENCE
  !         call variables_default_init()

  !     INTENT(IN)

  !     INTENT(INOUT)
  !         None

  !     INTENT(OUT)
  !         None

  !     INTENT(IN), OPTIONAL
  !         None

  !     INTENT(INOUT), OPTIONAL
  !         None

  !     INTENT(OUT), OPTIONAL

  !     RETURN

  !     RESTRICTIONS

  !     EXAMPLE

  !     LITERATURE

  !     HISTORY
  !         \authors  Stephan Thober, Rohini Kumar, and Juliane Mai
  !         \date    Aug 2015
  !         Modified

  subroutine variables_default_init_routing()

    use mo_mrm_global_variables, only: &
         L11_Qmod, L11_qOUT, L11_qTIN,  L11_qTR, L11_K, L11_xi,L11_C1, L11_C2,  &
         L11_FracFPimp
    use mo_mrm_constants,    only:               &
         P1_InitStateFluxes
    implicit none
    !-------------------------------------------
    ! L11 ROUTING STATE VARIABLES, FLUXES AND
    !             PARAMETERS
    !-------------------------------------------
    ! simulated discharge at each node
    L11_Qmod = P1_InitStateFluxes
    ! Total outflow from cells L11 at time tt
    L11_qOUT = P1_InitStateFluxes
    ! Total discharge inputs at t-1 and t
    L11_qTIN = P1_InitStateFluxes
    !  Routed outflow leaving a node
    L11_qTR = P1_InitStateFluxes
    ! kappa: Muskingum travel time parameter.
    L11_K = P1_InitStateFluxes
    ! xi:    Muskingum diffusion parameter
    L11_xi = P1_InitStateFluxes
    ! Routing parameter C1=f(K,xi, DT) (Chow, 25-41)
    L11_C1 = P1_InitStateFluxes
    ! Routing parameter C2 =f(K,xi, DT) (Chow, 25-41)
    L11_C2 = P1_InitStateFluxes
    ! Fraction of the flood plain with impervious cover
    L11_FracFPimp = P1_InitStateFluxes
  end subroutine variables_default_init_routing

  
  ! --------------------------------------------------------------------------
  ! L0_check_input_routing
  ! --------------------------------------------------------------------------
  subroutine L0_check_input_routing(iBasin)
    
    use mo_kind,    only: i4
    use mo_message, only: message, message_text
    use mo_string_utils, only: num2str
    use mo_mrm_global_variables, only: L0_fDir, L0_fAcc, basin_mrm
    USE mo_mrm_constants, ONLY: nodata_i4
    implicit none
    ! input variables
    integer(i4) :: iBasin
    ! local variables
    integer(i4) :: k

    do k = basin_mrm%L0_iStart(iBasin), basin_mrm%L0_iEnd(iBasin)
       ! flow direction [-]
       if ( L0_fDir(k) .eq. nodata_i4  ) then
          message_text = trim(num2str(k,'(I5)'))//','// trim(num2str(iBasin,'(I5)'))
          call message(' Error: flow direction has missing value within the valid masked area at cell in basin ', &
               trim(message_text) )
          stop
       end if
       ! flow accumulation [-]
       if ( L0_fAcc(k) .eq. nodata_i4 ) then
          message_text = trim(num2str(k,'(I5)'))//','// trim(num2str(iBasin,'(I5)'))
          call message(' Error: flow accumulation has missing values within the valid masked area at cell in basin ', &
               trim(message_text) )
          stop
       end if
    end do
    
  end subroutine L0_check_input_routing

  
  ! --------------------------------------------------------------------------
  ! L11 ROUTING STATE VARIABLES, FLUXES AND
  !             PARAMETERS
  ! --------------------------------------------------------------------------
  subroutine variables_alloc_routing(iBasin)
    
    use mo_kind,    only: i4, dp
    use mo_mrm_constants,    only: nRoutingStates
    use mo_append,           only: append                      ! append vector
    use mo_mrm_tools, only: get_basin_info_mrm
    use mo_mrm_global_variables, only: L11_Qmod, L11_qOUT, L11_qTIN, &
         L11_qTR, L11_K, L11_xi,L11_C1, L11_C2, L11_FracFPimp, L11_celerity

    implicit none
    ! input variables
    integer(i4), intent(in) :: iBasin
    ! local variables
    integer(i4) :: nrows11, ncols11
    integer(i4) :: ncells11
    real(dp), dimension(:),   allocatable :: dummy_Vector11
    real(dp), dimension(:,:), allocatable :: dummy_Matrix11_IT

    ! level-11 information
    call get_basin_info_mrm( iBasin, 11, nrows11, ncols11, ncells=ncells11 ) 

    ! dummy vector and matrix
    allocate( dummy_Vector11   (nCells11     ) )
    allocate( dummy_Matrix11_IT(nCells11, nRoutingStates) )

    ! simulated discharge at each node
    dummy_Vector11(:) = 0.0_dp
    call append( L11_Qmod,  dummy_Vector11 )

    ! Total outflow from cells L11 at time tt
    dummy_Vector11(:) = 0.0_dp
    call append( L11_qOUT, dummy_Vector11 )

    ! Total discharge inputs at t-1 and t
    dummy_Matrix11_IT(:,:) = 0.0_dp
    call append( L11_qTIN, dummy_Matrix11_IT )

    !  Routed outflow leaving a node
    dummy_Matrix11_IT(:,:) = 0.0_dp
    call append( L11_qTR, dummy_Matrix11_IT )

    ! kappa: Muskingum travel time parameter.
    dummy_Vector11(:) = 0.0_dp
    call append( L11_K, dummy_Vector11 )

    ! xi:    Muskingum diffusion parameter
    dummy_Vector11(:) = 0.0_dp
    call append( L11_xi, dummy_Vector11 )

    ! Routing parameter C1=f(K,xi, DT) (Chow, 25-41)
    dummy_Vector11(:) = 0.0_dp
    call append( L11_C1, dummy_Vector11 )

    ! Routing parameter C2 =f(K,xi, DT) (Chow, 25-41)
    dummy_Vector11(:) = 0.0_dp
    call append( L11_C2, dummy_Vector11 )

    ! Fraction of the flood plain with impervious cover
    dummy_Vector11(:) = 0.0_dp
    call append( L11_FracFPimp, dummy_Vector11 )

    ! Celerity at each link
    dummy_Vector11(:) = 0.0_dp
    call append( L11_celerity, dummy_Vector11 )
    
    ! free space
    if ( allocated( dummy_Vector11        ) ) deallocate( dummy_Vector11        )
    if ( allocated( dummy_Matrix11_IT     ) ) deallocate( dummy_Matrix11_IT     )

  end subroutine variables_alloc_routing

  ! --------------------------------------------------------------------------
  ! L11 PARAMETERS
  ! --------------------------------------------------------------------------
  ! The parameters are set following Thober et al. 2017
  ! Modified: 
  ! Aug 2017 - Matthias Kelbling: Process case 3 added
  subroutine mrm_init_param(iBasin, param)

    use mo_kind, only: i4, dp
    use mo_common_variables, only: processMatrix
    use mo_mrm_global_variables, only: &
         ! input variables
         resolutionRouting, timeStep, iFlag_cordinate_sys, &
         basin_mrm, nBasins, &
         L11_celerity, &
         ! output variables
         L11_tsRout
    use mo_mrm_constants,        only: HourSecs, given_TS
    use mo_message,              only: message
    use mo_string_utils,         only: num2str
    use mo_utils,                only: notequal, locate
    use mo_mrm_tools,            only: get_basin_info_mrm
    use mo_mrm_net_startup,      only: L11_calc_celerity
    
    implicit none

    ! Input
    integer(i4),            intent(in) :: iBasin ! Basin number
    real(dp), dimension(:), intent(in) :: param ! input parameter (param(1) is celerity in m/s)

    ! local variables
    integer(i4) :: index   ! index selected from given_TS
    real(dp)    :: deltaX  ! spatial routing resolution
    real(dp)    :: K       ! [s] wave travel time parameter
    integer(i4) :: nrow, ncol, s11, e11

    ! temporal resolution of routing
    if (iBasin .eq. 1) then
       allocate(L11_tsRout(nBasins))
       L11_TSrout = 0._dp
    end if

    if (processMatrix(8, 1) .eq. 1) then
       L11_tsRout = timestep * HourSecs

    call message('')
    call message('    Basin: '//num2str(iBasin, '(i3)'))
    call message('      routing resolution [s]:. '//num2str(L11_tsRout(iBasin), '(f7.0)'))
    call message('      routing factor:......... '//num2str(L11_tsRout(iBasin) / (timestep * HourSecs), '(f5.2)'))

    if ( NOTEQUAL(mod(HourSecs * 24.0_dp, L11_tsRout(iBasin)), 0.0_dp) .and. &
        (basin_mrm%nInflowGauges(iBasin) .gt. 0)) then
       call message('***WARNING: routing timestep is not a multiple of 24 h.')
       call message('            Inflowgauge timeseries is averaged over values')
       call message('            of different days, small mismatches at')
       call message('            inflowgauge location might occur.')
    end if

    else if (processMatrix(8, 1) .eq. 2) then

       ! adjust spatial resolution
       deltaX = resolutionRouting(iBasin)
       if (iFlag_cordinate_sys .eq. 1_i4) deltaX = deltaX * 1.e5_dp ! conversion from degree to m (it's rough)

       ! calculate time step of routing model in [s]
       K = deltaX / param(1)

       ! determine routing timestep
       index = locate(given_TS, K)
       L11_TSrout(iBasin) = given_TS(index)

    else if (processMatrix(8, 1) .eq. 3) then
 
       ! get basin info
       call get_basin_info_mrm(iBasin, 11, nrow, ncol, iStart=s11, iEnd = e11)

       ! adjust spatial resolution
       deltaX = resolutionRouting(iBasin)
       if (iFlag_cordinate_sys .eq. 1_i4) deltaX = deltaX * 1.e5_dp ! conversion from degree to m (it's rough)

       ! calculate time step of routing model in [s]
       call L11_calc_celerity( iBasin, param)
       K = deltaX / maxval( L11_celerity(s11:e11))

       ! determine routing timestep
       index = locate(given_TS, K)
       L11_TSrout(iBasin) = given_TS(index)

    end if

  end subroutine mrm_init_param

  subroutine mrm_update_param(iBasin, param)

    use mo_kind, only: i4, dp
    use mo_common_variables, only: processMatrix, optimize
    use mo_mrm_global_variables, only: &
         ! input variable
         resolutionRouting, L11_TSrout, iFlag_cordinate_sys, &
         L11_celerity, L11_nOutlets, timeStep,   & 
         ! output variables
         L11_C1, L11_C2
<<<<<<< HEAD
    use mo_mrm_constants,   only: rout_space_weight, given_TS
    use mo_mrm_tools,       only: get_basin_info_mrm
    use mo_utils,           only: locate
    use mo_mrm_net_startup, only: L11_calc_celerity
    use mo_mrm_constants,   only: HourSecs, given_TS
    use mo_message,         only: message
    use mo_string_utils,    only: num2str
=======
    use mo_mrm_constants, only: rout_space_weight, given_TS
    use mo_mrm_tools,     only: get_basin_info_mrm
    use mo_utils,         only: locate
>>>>>>> 46d07cbf
    
    implicit none

    ! Input
    integer(i4), intent(in) :: iBasin   ! Basin number
    real(dp),    intent(in) :: param(:) ! routing parameter

    ! local variables
<<<<<<< HEAD
    integer(i4)           :: nrows
    integer(i4)           :: ncols
    integer(i4)           :: s11
    integer(i4)           :: e11
    integer(i4)           :: ind
    integer(i4)           :: nNodes
    real(dp)              :: deltaX          ! spatial routing resolution
    real(dp), allocatable :: K(:)            ! [s] wave travel time parameter
    real(dp)              :: xi              ! [1] Muskingum diffusion parameter (attenuation)
=======
    integer(i4) :: nrows
    integer(i4) :: ncols
    integer(i4) :: s11
    integer(i4) :: e11
    integer(i4) :: index   ! index selected from given_TS
    real(dp)    :: deltaX  ! spatial routing resolution
    real(dp)    :: K       ! [s] wave travel time parameter
    real(dp)    :: xi      ! [1] Muskingum diffusion parameter (attenuation)
>>>>>>> 46d07cbf

    ! get basin information
    call get_basin_info_mrm(iBasin,  11, nrows, ncols, ncells = nNodes, iStart=s11,  iEnd=e11)

    ! adjust spatial resolution
    deltaX = resolutionRouting(iBasin)
    if (iFlag_cordinate_sys .eq. 1_i4) deltaX = deltaX * 1.e5_dp ! conversion from degree to m (it's rough)

<<<<<<< HEAD
    if      (ProcessMatrix(8, 1) .eq. 2_i4) then
     
      allocate(K(1))
      ! [s] wave travel time parameter
      K = deltaX / param(1)
=======
    ! [s] wave travel time parameter
    K = deltaX / param(1)    
    ! set time-weighting scheme
    xi = abs(rout_space_weight) ! set weighting factor to 0._dp

    ! determine routing timestep
    index = locate(given_TS, K)
    L11_TSrout(iBasin) = given_TS(index)
>>>>>>> 46d07cbf
    
      ! set time-weighting scheme
      xi = abs(rout_space_weight) ! set weighting factor to 0._dp

      ! determine routing timestep
      ind = locate(given_TS, K(1))
      L11_TSrout(iBasin) = given_TS(ind)
    
      ! Muskingum parameters 
      L11_C1(s11: e11) = L11_TSrout(iBasin) / ( K(1) * (1.0_dp - xi) + 0.5_dp * L11_TSrout(iBasin) )
      L11_C2(s11: e11) = 1.0_dp - L11_C1(s11) * K(1) / L11_TSrout(iBasin)

    else if (ProcessMatrix(8, 1) .eq. 3_i4) then

      ! [s] wave travel time parameter
      call L11_calc_celerity( iBasin, param)

      ! Allocate and calculate K
      allocate(K(nNodes))
      K = deltaX / L11_celerity(s11:e11)

      ! set time-weighting scheme
      xi = abs(rout_space_weight) ! set weighting factor to 0._dp

      ! determine routing timestep
      ! minval(K) 
      ind = locate(given_TS, minval(K(1:(nNodes-L11_nOutlets(iBasin)))))
      ! set min-wave traveltime to min given_TS
      if (ind .lt. 1) then
        ind = 1
      end if
      L11_TSrout(iBasin) = given_TS(ind)
    
      ! Muskingum parameters 
      L11_C1(s11:e11) = L11_TSrout(iBasin) / ( K * (1.0_dp - xi) + 0.5_dp * L11_TSrout(iBasin) )
      L11_C2(s11:(nNodes-L11_nOutlets(iBasin))) = 1.0_dp - L11_C1(s11:(nNodes-L11_nOutlets(iBasin))) &
        * K / L11_TSrout(iBasin)
    end if

    deallocate(K)

    if (.not. optimize) then
      call message('')
      call message('    Basin: '//num2str(iBasin, '(i3)'))
      call message('      routing resolution [s]:. '//num2str(L11_tsRout(iBasin), '(f7.0)'))
      call message('      routing factor:......... '//num2str(L11_tsRout(iBasin) / (timestep * HourSecs), '(f5.2)'))
    end if

    ! optional print
    ! print *, 'C1 Muskingum routing parameter: ', L11_C1(s11)
    ! print *, 'C2 Muskingum routing parameter: ', L11_C2(s11)

  end subroutine mrm_update_param
END MODULE mo_mrm_init<|MERGE_RESOLUTION|>--- conflicted
+++ resolved
@@ -647,7 +647,6 @@
          L11_celerity, L11_nOutlets, timeStep,   & 
          ! output variables
          L11_C1, L11_C2
-<<<<<<< HEAD
     use mo_mrm_constants,   only: rout_space_weight, given_TS
     use mo_mrm_tools,       only: get_basin_info_mrm
     use mo_utils,           only: locate
@@ -655,11 +654,7 @@
     use mo_mrm_constants,   only: HourSecs, given_TS
     use mo_message,         only: message
     use mo_string_utils,    only: num2str
-=======
-    use mo_mrm_constants, only: rout_space_weight, given_TS
-    use mo_mrm_tools,     only: get_basin_info_mrm
     use mo_utils,         only: locate
->>>>>>> 46d07cbf
     
     implicit none
 
@@ -668,7 +663,6 @@
     real(dp),    intent(in) :: param(:) ! routing parameter
 
     ! local variables
-<<<<<<< HEAD
     integer(i4)           :: nrows
     integer(i4)           :: ncols
     integer(i4)           :: s11
@@ -678,16 +672,6 @@
     real(dp)              :: deltaX          ! spatial routing resolution
     real(dp), allocatable :: K(:)            ! [s] wave travel time parameter
     real(dp)              :: xi              ! [1] Muskingum diffusion parameter (attenuation)
-=======
-    integer(i4) :: nrows
-    integer(i4) :: ncols
-    integer(i4) :: s11
-    integer(i4) :: e11
-    integer(i4) :: index   ! index selected from given_TS
-    real(dp)    :: deltaX  ! spatial routing resolution
-    real(dp)    :: K       ! [s] wave travel time parameter
-    real(dp)    :: xi      ! [1] Muskingum diffusion parameter (attenuation)
->>>>>>> 46d07cbf
 
     ! get basin information
     call get_basin_info_mrm(iBasin,  11, nrows, ncols, ncells = nNodes, iStart=s11,  iEnd=e11)
@@ -696,22 +680,15 @@
     deltaX = resolutionRouting(iBasin)
     if (iFlag_cordinate_sys .eq. 1_i4) deltaX = deltaX * 1.e5_dp ! conversion from degree to m (it's rough)
 
-<<<<<<< HEAD
     if      (ProcessMatrix(8, 1) .eq. 2_i4) then
      
       allocate(K(1))
       ! [s] wave travel time parameter
       K = deltaX / param(1)
-=======
-    ! [s] wave travel time parameter
-    K = deltaX / param(1)    
-    ! set time-weighting scheme
-    xi = abs(rout_space_weight) ! set weighting factor to 0._dp
 
     ! determine routing timestep
     index = locate(given_TS, K)
     L11_TSrout(iBasin) = given_TS(index)
->>>>>>> 46d07cbf
     
       ! set time-weighting scheme
       xi = abs(rout_space_weight) ! set weighting factor to 0._dp
