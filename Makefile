# -*- Makefile -*-
#
# PURPOSE
#     CHS Makefile for Fortran, C and mixed projects
#
# CALLING SEQUENCE
#     make [options] [VARIABLE=VARIABLE ...] [targets]
#
#     Variables can be set on the command line [VAR=VAR] or in the section SWITCHES below.
#
#     If $(PROGNAME) is given, an executable will be compiled.
#     If $(LIBNAME)  is given, a library will be created.
#
#     Sources are in $(SRCPATH), which can be several directories separated by whitespace.
#
#     File suffixes can be given in $(F90SUFFIXES), $(F77SUFFIXES), and $(CSUFFIXES)
#     Default Fortran 90 is: .f90, .F90, .f95, .F95, .f03, .F03, .f08, .F08
#     Default Fortran 77 is: .f,   .F,   .for, .FOR, .f77, .F77, .ftn, .FTN
#     Default C is:          .c,   .C
#
# TARGETS
#     all (default), check (=test), clean, cleanclean, cleancheck (=cleantest=checkclean=testclean),
#     dependencies (=depend), html, pdf, latex, doxygen, info
#
# OPTIONS
#     All make options such as -f makefile. See 'man make'.
#
# VARIABLES
#     All variables defined in this makefile.
#     This makefile has lots of conditional statements depending on variables.
#     If the variable works as a switch then the condition checks for variable = true,
#     i.e. ifeq ($(variable),true)
#     otherwise the variable can have any other value.
#     See individual variables in section SWITCHES below or type 'make info'.
#
#     Variables can be empty for disabling a certain behaviour,
#     e.g. if you do not want to use IMSL, set:  imsl=no  or  imsl=
#
#     For main variables see 'make info'.
#
# DEPENDENCIES
#    This makefile uses the following files:
#        $(MAKEDPATH)/make.d.sh, $(CONFIGPATH)/$(system).$(compiler), $(CONFIGPATH)/$(system).alias
#    The default $(MAKEDPATH) and $(CONFIGPATH) is make.config
#    The makefile can use doxygen for html and pdf automatic documentation.
#        It is then using $(DOXCONFIG).
#    If this is not available, it uses the perl script f2html for html documentation:
#        $(CONFIGPATH)/f2html, $(CONFIGPATH)/f2html.fgenrc
#
# RESTRICTIONS
#    Not all packages work with or are compiled for all compilers.
#    The static switch is maintained like a red-headed stepchild. Libraries might be not ordered correctly
#    if static linking and --begin-group/--end-group is not supported.
#
#    C-file dependencies are generated with
#        $(CC) -E $(DEFINES) -MM
#
# EXAMPLE
#    make system=eve compiler=intel release=debug mkl=mkl95 PROGNAME=prog
#
# NOTES
#    Further information is given in the README, for example on
#    the repository of the makefile,
#    further reading,
#    how to add a new compiler on a given system, or
#    how to add a new system.
#
# LICENSE
#    This file is part of the UFZ makefile project.
#
#    The UFZ makefile project is free software: you can redistribute it and/or modify
#    it under the terms of the GNU Lesser General Public License as published by
#    the Free Software Foundation, either version 3 of the License, or
#    (at your option) any later version.
#
#    The UFZ makefile project is distributed in the hope that it will be useful,
#    but WITHOUT ANY WARRANTY; without even the implied warranty of
#    MERCHANTABILITY or FITNESS FOR A PARTICULAR PURPOSE. See the
#    GNU Lesser General Public License for more details.
#
#    You should have received a copy of the GNU Lesser General Public License
#    along with the UFZ makefile project (cf. gpl.txt and lgpl.txt).
#    If not, see <http://www.gnu.org/licenses/>.
#
#    Copyright 2011-2015 Matthias Cuntz
#
# Written Matthias Cuntz, Nov. 2011 - mc (at) macu.de
# Modified Matthias Cuntz, Juliane Mai, Stephan Thober, UFZ Leipzig, Germany

SHELL = /bin/bash

#
# --- SWITCHES -------------------------------------------------------
#

# . is current directory, .. is parent directory
SRCPATH    := ./src/lib ./src/common ./src/mHM ./src/mRM # where are the source files
PROGPATH   := .             # where shall be the executable
CONFIGPATH := make.config   # where are the $(system).$(compiler) files
MAKEDPATH  := $(CONFIGPATH) # where is the make.d.sh script
CHECKPATH  := .             # path for $(CHECKPATH)/test* and $(CHECKPATH)/check* directories if target is check
DOXCONFIG  := ./doc/doxygen-1.8.7.config # the doxygen config file
#
PROGNAME := mhm # Name of executable
LIBNAME  := #libminpack.a # Name of library
#
# Options
# Systems: eve and personal computers such as mcimac for Matthias Cuntz' iMac; look in $(MAKEDPATH) or type 'make info'
system   := cygwin
# Compiler: intelX, gnuX, nagX, sunX, where X stands for version number, e.g. intel13;
#   look at $(MAKEDPATH)/$(system).alias for shortcuts or type 'make info'
compiler := gnu
# Releases: debug, release
release  := release
# Netcdf versions (Network Common Data Form): netcdf3, netcdf4, [anything else]
netcdf   := netcdf4
# LAPACK (Linear Algebra Pack): true, [anything else]
lapack   :=
# MKL (Intel's Math Kernel Library): mkl, mkl95, [anything else]
mkl      :=
# Proj4 (Cartographic Projections Library): true, [anything else]
proj     :=
# IMSL (IMSL Numerical Libraries): vendor, imsl, [anything else]
imsl     :=
# OpenMP parallelization: true, [anything else]
openmp   := true
# MPI parallelization - experimental: true, [anything else]
mpi      :=
# Linking: static, shared, dynamic (last two are equal)
static   := dynamic

# The Makefile sets the following variables depending on the above options:
# FC, FCFLAGS, F90, F90FLAGS, CC, CFLAGS, CPP, DEFINES, INCLUDES, LD, LDFLAGS, LIBS
# flags, defines, etc. will be set incremental. They will be initialised with
# the following EXTRA_* variables. This allows for example to set an extra compiler
# option or define a preprocessor variable such as: EXTRA_DEFINES := -DNOGUI -DDPREC
#
#
# The Makefile compiles all files found in the source directories.
# If you want excludes files from compilation, set EXCLUDE_FILES, e.g.
# make EXCLUDE_FILES="*mpi*.f90"
#
#
# Specific notes
# If you encounter error messages during linking such as
#     ... relocation truncated to fit: R_X86_64_PC32 against ...
# then you ran out of memory address space, i.e. some hard-coded numbers in the code got too big.
# Check that you have set the 64-bit addressing model in the F90FLAGS and LDFAGS: -m64
# On *nix systems, you can set the addressing model with -mcmodel=medium (F90FLAGS and LDFAGS) for gfortran and intel.
# Intel might also need -shared-intel at the LDFLAGS, i.e.
#     EXTRA_F90FLAGS := -mcmodel=medium
#     EXTRA_LDFLAGS  := -mcmodel=medium -shared-intel
#
# If you encouter the following error with the intel compiler (compiler bug):
#      0_10708
#     : catastrophic error: **Internal compiler error: internal abort** Please report this error along with the
#     circumstances in which it occurred in a Software Problem Report.
#      Note: File and line given may not be explicit cause of this error.
# then you probably assume the F2003 feature that arrays can be allocated as a result of a function.
# Add the file afected to the list
#     INTEL_EXCLUDE
# below. This will not set the compiler flag -assume realloc-lhs.
# If this does not work, try to reduce the optimisation in the make.config files (e.g. -O1)
#
#
# Specific notes on optimisation and debugging
# INTEL optimisation: -fast (=-ipo -O3 -static)
#     -fast             Multifile interprocedure optimization
# INTEL debug: -fpe=0 -fpe-all=0 -no-ftz -ftrapuv
#     -fpe=0 -fpe-all=0  errors on all floating point exceptions except underflow.
#     -no-ftz            catches then also all underflows.
#     -ftrapuv           sets undefined numbers to arbitrary values so that floating point exceptions kick in.
# SUN optimisation: -xipo=2
#     -xipo=n 0 disables interprocedural analysis, 1 enables inlining across source files,
#             2 adds whole-program detection and analysis.
# SUN debug: -ftrap=%all, %none, common, [no%]invalid, [no%]overflow, [no%]underflow, [no%]division, [no%]inexact.
#     -ftrap=%n  Set floating-point trapping mode.
# NAG debug: -C=undefined -C=intovf
#     -C=undefined is also checking 0-strings. Function nonull in UFZ mo_string_utils will stop with error.
#     -C=undefined must be used on all routines, i.e. also on netcdf for example.
#                  This means that all tests do not work which use netcdf and/or lapack.
#     -C=intovf    check integer overflow, which is intentional in UFZ mo_xor4096.

<<<<<<< HEAD
# Special compilation flags 
EXTRA_FCFLAGS  := 
=======
# Special compilation flags
EXTRA_FCFLAGS  :=
>>>>>>> 03ff7a9c
EXTRA_F90FLAGS := #-C=undefined
EXTRA_DEFINES  := -DMRM2MHM
EXTRA_INCLUDES :=
EXTRA_LDFLAGS  += -Wl,--stack,12485760
EXTRA_LIBS     :=
EXTRA_CFLAGS   += -Wl,--stack,12485760


# Intel F2003 -assume realloc-lhs
INTEL_EXCLUDE  := mo_multi_param_reg.f90 mo_mpr_soilmoist.f90 #mo_read_wrapper.f90

# Exclude certin files from compilation
EXCLUDE_FILES  :=

#     Fortran 90 file endings: .f90 .F90 .f95 .F95 .f03 .F03 .f08 .F08
F90SUFFIXES = .f90 .F90 .f95 .F95 .f03 .F03 .f08 .F08
#     Fortran 77 file endings: .f .F .for .FOR .f77 .F77 .ftn .FTN
F77SUFFIXES = .f .F .for .FOR .f77 .F77 .ftn .FTN
#     C file endings: .c .C
CSUFFIXES   = .c .C
#     Library file endings: .a .so .dylib
LIBSUFFIXES = .a .so .dylib

#
# --- CHECK 0 ---------------------------------------------------
#

# Check available switches
ifeq (,$(findstring $(release),debug release))
    $(error Error: release '$(release)' not found: must be in 'debug release')
endif

ifneq ($(netcdf),)
    ifeq (,$(findstring $(netcdf),netcdf3 netcdf4))
        $(error Error: netcdf '$(netcdf)' not found: must be in 'netcdf3 netcdf4')
    endif
endif

ifeq (,$(findstring $(static),static shared dynamic))
    $(error Error: static '$(static)' not found: must be in 'static shared dynamic')
endif

#
# --- PATHS ------------------------------------------------
#

# Make absolute pathes from relative pathes - there should be no space nor comment at the end of the next lines
SRCPATH    := $(abspath $(SRCPATH:~%=${HOME}%))
PROGPATH   := $(abspath $(PROGPATH:~%=${HOME}%))
CONFIGPATH := $(abspath $(CONFIGPATH:~%=${HOME}%))
MAKEDPATH  := $(abspath $(MAKEDPATH:~%=${HOME}%))
CHECKPATH  := $(abspath $(CHECKPATH:~%=${HOME}%))
DOXCONFIG  := $(abspath $(DOXCONFIG:~%=${HOME}%))
#$(info "DOXCONFIG: "$(DOXCONFIG))

# Program names
# Only Prog or Lib
ifeq ($(strip $(PROGNAME)),)
    ifeq ($(strip $(LIBNAME)),)
        $(error Error: PROGNAME or LIBNAME must be given.)
    else
        islib   := True
        LIBNAME := $(PROGPATH)/$(strip $(LIBNAME))
    endif
else
    ifeq ($(strip $(LIBNAME)),)
        islib    := False
        PROGNAME := $(PROGPATH)/$(strip $(PROGNAME))
    else
        $(error Error: only one of PROGNAME or LIBNAME can be given.)
    endif
endif

MAKEDSCRIPT  := make.d.sh
MAKEDEPSPROG := $(MAKEDPATH)/$(MAKEDSCRIPT)

# some targets should not compiler the code first, e.g. producing documentation
# but some targets should not recompile but be aware of the source files, e.g. clean
iphony    := False
iphonyall := False
ifneq ($(strip $(MAKECMDGOALS)),)
    ifneq ($(findstring /$(strip $(MAKECMDGOALS))/,/check/ /test/ /html/ /latex/ /pdf/ /doxygen/),)
        iphony := True
    endif
    ifneq (,$(findstring $(strip $(MAKECMDGOALS))/,/check/ /test/ /html/ /latex/ /pdf/ /doxygen/ /cleancheck/ /cleantest/ /checkclean/ /testclean/ /info/ /clean/ /cleanclean/))
        iphonyall := True
    endif
endif

#
# --- CHECK 1 ---------------------------------------------------
#

systems := $(shell ls -1 $(CONFIGPATH) | sed -e "/$(MAKEDSCRIPT)/d" -e '/f2html/d' | cut -d '.' -f 1 | sort | uniq)
ifeq (,$(findstring $(system),$(systems)))
    $(error Error: system '$(system)' not found: known systems are $(systems))
endif

#
# --- ALIASES ---------------------------------------------------
#

# Include compiler alias on specific systems, e.g. nag for nag53
icompiler := $(compiler)
ALIASINC  := $(CONFIGPATH)/$(system).alias
ifneq ($(strip $(ALIASINC)),)
    include $(ALIASINC)
endif

#
# --- CHECK 2 ---------------------------------------------------
#

compilers := $(shell ls -1 $(CONFIGPATH) | sed -e "/$(MAKEDSCRIPT)/d" -e '/f2html/d' -e '/alias/d' -e '/~$$/d' | grep $(system) | cut -d '.' -f 2 | sort | uniq)
gnucompilers := $(filter gnu%, $(compilers))
nagcompilers := $(filter nag%, $(compilers))
intelcompilers := $(filter intel%, $(compilers))
ifeq (,$(findstring $(icompiler),$(compilers)))
    $(error Error: compiler '$(icompiler)' not found: configured compilers for system $(system) are $(compilers))
endif

#
# --- SOURCE FILES ---------------------------------------------------
#

# ASRCS contain Fortran 90 source dir informations
ifeq (False,$(iphony))
    SRCS1 := $(foreach suff,$(F90SUFFIXES),$(wildcard $(addsuffix /*$(suff), $(SRCPATH))))
endif
# exclude files from compilation
SRCS  := $(foreach f,$(SRCS1),$(if $(findstring $(f),$(abspath $(EXCLUDE_FILES))),,$(f)))
# source files but all with .o
OSRCS := $(foreach suff, $(F90SUFFIXES), $(patsubst %$(suff), %.o, $(filter %$(suff), $(SRCS))))
# object files
OBJS  := $(join $(dir $(OSRCS)), $(addprefix .$(strip $(icompiler)).$(strip $(release))/,$(notdir $(OSRCS))))
# dependency files
DOBJS := $(OBJS:.o=.d)
# g90 debug files of NAG compiler are in current directory or in source directory
GOBJS := $(addprefix $(CURDIR)/,$(patsubst %.o,%.g90,$(notdir $(OBJS)))) $(patsubst %.o,%.g90,$(OSRCS))


# Same for Fortran77 files
ifeq (False,$(iphony))
    FSRCS1 := $(foreach suff,$(F77SUFFIXES),$(wildcard $(addsuffix /*$(suff), $(SRCPATH))))
endif
# exclude files from compilation
FSRCS  := $(foreach f,$(FSRCS1),$(if $(findstring $(f),$(abspath $(EXCLUDE_FILES))),,$(f)))
# source files but all with .o
FOSRCS := $(foreach suff, $(F77SUFFIXES), $(patsubst %$(suff), %.o, $(filter %$(suff), $(FSRCS))))
# object files
FOBJS  := $(join $(dir $(FOSRCS)), $(addprefix .$(strip $(icompiler)).$(strip $(release))/,$(notdir $(FOSRCS))))
# dependency files
FDOBJS := $(FOBJS:.o=.d)
# g90 debug files of NAG compiler are in current directory or in source directory
FGOBJS := $(addprefix $(CURDIR)/,$(patsubst %.o,%.g90,$(notdir $(FOBJS)))) $(patsubst %.o,%.g90,$(FOSRCS))


# Same for C files with ending .c
ifeq (False,$(iphony))
    CSRCS1 := $(foreach suff,$(CSUFFIXES),$(wildcard $(addsuffix /*$(suff), $(SRCPATH))))
endif
# exclude files from compilation
CSRCS  := $(foreach f,$(CSRCS1),$(if $(findstring $(f),$(abspath $(EXCLUDE_FILES))),,$(f)))
# source files but all with .o
COSRCS := $(foreach suff, $(CSUFFIXES), $(patsubst %$(suff), %.o, $(filter %$(suff), $(CSRCS))))
# object files
COBJS  := $(join $(dir $(COSRCS)), $(addprefix .$(strip $(icompiler)).$(strip $(release))/,$(notdir $(COSRCS))))
# dependency files
CDOBJS := $(COBJS:.o=.d)

# Libraries in source path
ifeq (False,$(iphony))
    LSRCS1 := $(foreach suff,$(LIBSUFFIXES),$(wildcard $(addsuffix /*$(suff), $(SRCPATH))))
endif
LSRCS  := $(foreach f,$(LSRCS1),$(if $(findstring $(f),$(abspath $(EXCLUDE_FILES))),,$(f)))
LOSRCS := $(foreach suff, $(LIBSUFFIXES), $(patsubst %$(suff), %.o, $(filter %$(suff), $(LSRCS))))
LOBJS  := $(addprefix -L,$(dir $(SRCPATH))) $(addprefix -l, $(patsubst lib%, %, $(notdir $(LOSRCS))))

#
# --- DEFAULTS ---------------------------------------------------
#

# These variables will be used to compile
FC       :=
FCFLAGS  := $(EXTRA_FCFLAGS)
F90      :=
F90FLAGS := $(EXTRA_F90FLAGS)
CC       :=
CFLAGS   := $(EXTRA_CFLAGS)
CPP      :=
DEFINES  := $(EXTRA_DEFINES)
INCLUDES := $(EXTRA_INCLUDES) $(addprefix -I,$(SRCPATH))
# and link, and therefore set below
LD       :=
LDFLAGS  := $(EXTRA_LDFLAGS)
LIBS     := $(EXTRA_LIBS) $(addprefix -L,$(SRCPATH))
AR       := ar
ARFLAGS  := -ru
RANLIB   := ranlib

#
# --- COMPILER / MACHINE SPECIFIC --------------------------------
#

# Set path where all the .mod, .o, etc. files will be written, set before include $(MAKEINC)
OBJPATH := $(addsuffix /.$(strip $(icompiler)).$(strip $(release)), $(SRCPATH))

# Mac OS X is special, there is (almost) no static linking.
# Mac OS X does not work with -rpath. Set DYLD_LIBRARY_PATH if needed.
iOS := $(shell uname -s)
istatic := $(static)
ifneq (,$(findstring $(iOS),Darwin))
    istatic := dynamic
endif

# Include the individual configuration files
MAKEINC := $(addsuffix /$(system).$(icompiler), $(abspath $(CONFIGPATH:~%=${HOME}%)))
#$(info "MAKEINC: "$(MAKEINC))
ifeq ($(strip $(MAKEINC)),)
    $(error Error: '$(MAKEINC)' not found.)
endif
include $(MAKEINC)

# Always use -DCFORTRAN for mixed C and Fortran compilations
DEFINES  += -DCFORTRAN

# Start group for cyclic search in static linking
iLIBS :=
ifeq ($(istatic),static)
    iLIBS += -Bstatic -Wl,--start-group
else
    ifneq (,$(findstring $(iOS),Darwin))
        iLIBS += -Wl,-dynamic
    else
        iLIBS += -Bdynamic
    endif
endif

# --- COMPILER ---------------------------------------------------
ifneq (,$(findstring $(icompiler),$(gnucompilers)))
    ifneq ($(strip $(GFORTRANLIB)),)
        GFLIB := $(GFORTRANLIB)
    else
        ifneq ($(strip $(GFORTRANDIR)),)
            GFLIB := $(GFORTRANDIR)/lib
        else
            ifneq ($(strip $(GNULIB)),)
                GFLIB := $(GNULIB)
            else
                $(error Error: GFORTRAN path not found.)
            endif
        endif
    endif
    iLIBS       += -L$(GFLIB) -lgfortran
    RPATH       += -Wl,-rpath,$(GFLIB)
endif

# --- LINKER ---------------------------------------------------
# Link with the fortran compiler if fortran code
ifneq ($(SRCS)$(FSRCS),)
    LD := $(F90)
else
    LD := $(CC)
endif

# --- IMSL ---------------------------------------------------
ifneq (,$(findstring $(imsl),vendor imsl))
    ifeq ($(strip $(IMSLDIR)),)
        $(error Error: IMSL path '$(IMSLDIR)' not found.)
    endif
    IMSLINC ?= $(IMSLDIR)/include
    IMSLLIB ?= $(IMSLDIR)/lib

    INCLUDES += -I$(IMSLINC)
    ifneq ($(ABSOFT),)
        INCLUDES += -p $(IMSLINC)
    endif
    DEFINES  += -DIMSL

    ifeq (,$(findstring $(iOS),Darwin))
        iLIBS     += -z muldefs
        ifneq ($(istatic),static)
            iLIBS += -i_dynamic
        endif
    endif

    ifneq (,$(findstring $(iOS),Darwin))
        iLIBS += -L$(IMSLLIB) -limsl -limslscalar -limsllapack -limslblas -limsls_err -limslmpistub -limslsuperlu
    else
        ifeq ($(imsl),imsl)
            iLIBS += -L$(IMSLLIB) -limsl -limslscalar -limsllapack_imsl -limslblas_imsl -limsls_err -limslmpistub -limslsuperlu
        else
            iLIBS += -L$(IMSLLIB) -limsl -limslscalar -limsllapack_vendor -limslblas_vendor -limsls_err -limslmpistub -limslsuperlu -limslhpc_l
        endif
    endif
    RPATH += -Wl,-rpath,$(IMSLLIB)
endif

# --- OPENMP ---------------------------------------------------
iopenmp :=
ifeq ($(openmp),true)
    ifneq (,$(findstring $(icompiler),$(gnucompilers)))
        iopenmp += -fopenmp
    else
        iopenmp += -openmp
    endif
    DEFINES += -DOPENMP
endif
F90FLAGS += $(iopenmp)
FCFLAGS  += $(iopenmp)
CFLAGS   += $(iopenmp)
LDFLAGS  += $(iopenmp)
# IMSL needs openmp during linking in any case
ifneq ($(openmp),true)
    ifneq (,$(findstring $(imsl),vendor imsl))
        ifneq (,$(findstring $(icompiler),$(gnucompilers)))
            LDFLAGS += -fopenmp
        else
            LDFLAGS += -openmp
        endif
    endif
endif

# --- MKL ---------------------------------------------------
ifneq (,$(findstring $(mkl),mkl mkl95))
    ifeq ($(mkl),mkl95) # First mkl95 then mkl for .mod files other then intel
        ifeq ($(strip $(MKL95DIR)),)
            $(error Error: MKL95 path '$(MKL95DIR)' not found.)
        endif
        MKL95INC ?= $(MKL95DIR)/include
        MKL95LIB ?= $(MKL95DIR)/lib

        INCLUDES += -I$(MKL95INC)
        ifneq ($(ABSOFT),)
            INCLUDES += -p $(MKL95INC)
        endif
        DEFINES  += -DMKL95

        iLIBS += -L$(MKL95LIB) -lmkl_blas95_lp64 -lmkl_lapack95_lp64
        RPATH += -Wl,-rpath,$(MKL95LIB)
        ifneq ($(ABSOFT),)
            F90FLAGS += -p $(MKL95INC)
        endif
    endif

    ifeq ($(strip $(MKLDIR)),)
        $(error Error: MKL path '$(MKLDIR)' not found.)
    endif
    MKLINC ?= $(MKLDIR)/include
    MKLLIB ?= $(MKLDIR)/lib

    INCLUDES += -I$(MKLINC)
    ifneq ($(ABSOFT),)
        INCLUDES += -p $(MKLINC)
    endif
    DEFINES  += -DMKL

    iLIBS += -L$(MKLLIB) -lmkl_intel_lp64 -lmkl_core #-lpthread
    ifneq (,$(findstring $(imsl),vendor imsl))
       iLIBS += -lmkl_intel_thread #-lpthread
    else
        ifeq ($(openmp),true)
            iLIBS += -lmkl_intel_thread #-lpthread
        else
            iLIBS += -lmkl_sequential #-lpthread
        endif
    endif
    RPATH += -Wl,-rpath,$(MKLLIB)

    ifeq ($(openmp),true)
	ifeq (,$(findstring $(icompiler),$(intelcompilers)))
            iLIBS += -L$(INTELLIB) -liomp5
            RPATH += -Wl,-rpath,$(INTELLIB)
        endif
    endif

endif

# --- NETCDF ---------------------------------------------------
ifneq (,$(findstring $(netcdf),netcdf3 netcdf4))
    ifeq ($(strip $(NCDIR)),)
        $(error Error: NETCDF path '$(NCDIR)' not found.)
    endif
    NCINC ?= $(strip $(NCDIR))/include
    NCLIB ?= $(strip $(NCDIR))/lib

    INCLUDES += -I$(NCINC)
    ifneq ($(ABSOFT),)
        INCLUDES += -p $(NCINC)
    endif
    DEFINES += -DNETCDF

    iLIBS += -L$(NCLIB)
    RPATH += -Wl,-rpath,$(NCLIB)
    ifeq (libnetcdff, $(shell ls $(NCLIB)/libnetcdff.* 2> /dev/null | sed -n '1p' | sed -e 's/.*\(libnetcdff\)/\1/' -e 's/\(libnetcdff\).*/\1/'))
        iLIBS += -lnetcdff
    endif
    iLIBS += -lnetcdf

    ifneq ($(strip $(NCFDIR)),)
        NCFINC ?= $(strip $(NCFDIR))/include
        NCFLIB ?= $(strip $(NCFDIR))/lib

        INCLUDES += -I$(NCFINC)
        ifneq ($(ABSOFT),)
            INCLUDES += -p $(NCFINC)
        endif

        iLIBS += -L$(NCFLIB)
        RPATH += -Wl,-rpath,$(NCFLIB)
        ifeq (libnetcdff, $(shell ls $(NCFLIB)/libnetcdff.* 2> /dev/null | sed -n '1p' | sed -e 's/.*\(libnetcdff\)/\1/' -e 's/\(libnetcdff\).*/\1/'))
            iLIBS += -lnetcdff
        endif
    endif

    # other libraries for netcdf4, ignored for netcdf3
    ifeq ($(system),cygwin)
        ifeq ($(netcdf),netcdf4)
            iLIBS += -L$(HDF5LIB) -lhdf5_hl -lhdf5
            RPATH += -Wl,-rpath,$(HDF5LIB)
            ifneq ($(CURLLIB),)
                iLIBS += -L$(CURLLIB) -lcurl
                RPATH += -Wl,-rpath,$(CURLLIB)
            endif
        endif
    else
        ifeq ($(netcdf),netcdf4)
            iLIBS += -L$(HDF5LIB) -lhdf5_hl -lhdf5 -L$(SZLIB) -lsz
            ifneq ($(ZLIB),)
                iLIBS += -L$(ZLIB) -lz
                RPATH += -Wl,-rpath,$(ZLIB)
            else
                iLIBS += -lz
            endif
            RPATH += -Wl,-rpath,$(HDF5LIB) -Wl,-rpath,$(SZLIB)
            ifneq ($(CURLLIB),)
                iLIBS += -L$(CURLLIB) -lcurl
                RPATH += -Wl,-rpath,$(CURLLIB)
            endif
        endif
    endif
endif

# --- PROJ --------------------------------------------------
ifeq ($(proj),true)
    ifeq ($(strip $(PROJ4DIR)),)
        $(error Error: PROJ4 path '$(PROJ4DIR)' not found.)
    endif
    PROJ4LIB ?= $(PROJ4DIR)/lib
    iLIBS    += -L$(PROJ4LIB) -lproj
    RPATH    += -Wl,-rpath=$(PROJ4LIB)

    ifeq ($(strip $(FPROJDIR)),)
        $(error Error: FPROJ path '$(FPROJDIR)' not found.)
    endif
    FPROJINC ?= $(FPROJDIR)/include
    FPROJLIB ?= $(FPROJDIR)/lib

    INCLUDES += -I$(FPROJINC)
    ifneq ($(ABSOFT),)
        INCLUDES += -p $(FPROJINC)
    endif
    DEFINES  += -DFPROJ
    iLIBS    += -L$(FPROJLIB) -lfproj4 $(FPROJLIB)/proj4.o
    RPATH    += -Wl,-rpath,$(FPROJLIB)
endif

# --- LAPACK ---------------------------------------------------
ifeq ($(lapack),true)
    # Mac OS X uses frameworks
    ifneq (,$(findstring $(iOS),Darwin))
        iLIBS += -framework Accelerate
    else
        ifeq ($(strip $(LAPACKDIR)),)
            $(error Error: LAPACK path '$(LAPACKDIR)' not found.)
        endif
        LAPACKLIB ?= $(LAPACKDIR)/lib
        iLIBS     += -L$(LAPACKLIB) -lblas -llapack
        RPATH     += -Wl,-rpath,$(LAPACKLIB)
    endif
    DEFINES += -DLAPACK
endif

# --- MPI ---------------------------------------------------
MPI_F90FLAGS :=
MPI_FCFLAGS  :=
MPI_CFLAGS   :=
MPI_LDFLAGS  :=
ifeq ($(mpi),true)
    ifeq ($(strip $(MPIDIR)),)
        $(error Error: MPI path '$(MPIDIR)' not found.)
    endif
    MPIINC   ?= $(MPIDIR)/include
    MPILIB   ?= $(MPIDIR)/lib
    MPIBIN   ?= $(MPIDIR)/bin
    MPI_F90FLAGS += $(shell $(MPIBIN)/mpifort --showme:compile)
    MPI_FCFLAGS  += $(shell $(MPIBIN)/mpif77 --showme:compile)
    MPI_CFLAGS   += $(shell $(MPIBIN)/mpicc --showme:compile)
    ifeq ($(LD),$(F90))
        MPI_LDFLAGS += $(shell $(MPIBIN)/mpifort --showme:link)
    else
        MPI_LDFLAGS += $(shell $(MPIBIN)/mpicc --showme:link)
    endif
    # iLIBS    += -L$(MPILIB) # -lproj
    RPATH    += -Wl,-rpath=$(MPILIB)
    INCLUDES += -I$(MPIINC) -I$(MPILIB) # mpi.h in lib and not include <- strange
    DEFINES  += -DMPI
endif

# --- DOXYGEN ---------------------------------------------------
ifneq (,$(filter doxygen html latex pdf, $(MAKECMDGOALS)))
    ifneq ($(strip $(DOXCONFIG)),)
        ISDOX := True
        ifneq ($(DOXYGENDIR),)
            ifeq ($(strip $(DOXYGENDIR)),)
                $(error Error: doxygen not found in $(strip $(DOXYGENDIR)).)
            else
                DOXYGEN := $(strip $(DOXYGENDIR))/"doxygen"
            endif
        else
            ifneq (, $(shell which doxygen))
                DOXYGEN := doxygen
            else
                $(error Error: doxygen not found in $PATH.)
            endif
        endif
        ifneq ($(DOTDIR),)
            ifeq ($(strip $(DOTDIR)),)
                $(error Error: dot not found in $(strip $(DOTDIR)).)
            else
                DOTPATH := $(strip $(DOTDIR))
            endif
        else
            ifneq (, $(shell which dot))
                DOTPATH := $(dir $(shell which dot))
            else
                DOTPATH :=
            endif
        endif
        ifneq ($(TEXDIR),)
            ifeq ("$(wildcard $(strip $(TEXDIR))/latex)","")
                $(error Error: latex not found in $(strip $(TEXDIR)).)
            else
                TEXPATH := $(strip $(TEXDIR))
            endif
        else
            ifneq (, $(shell which latex))
                TEXPATH := $(dir $(shell which latex))
            else
                $(error Error: latex not found in $PATH.)
            endif
        endif
        ifneq ($(PERLDIR),)
            ifeq ("$(wildcard $(strip $(PERLDIR))/perl)","")
                $(error Error: perl not found in $(strip $(PERLDIR)).)
            else
                PERLPATH := $(strip $(PERLDIR))
            endif
        else
            ifneq (, $(shell which perl))
                PERLPATH := $(dir $(shell which perl))
            else
                $(error Error: perl not found in $PATH.)
            endif
        endif
    else
        ISDOX := False
        ifneq (,$(filter doxygen latex pdf, $(MAKECMDGOALS)))
            $(error Error: no doxygen config file $(DOXCONFIG) found in.)
        endif
    endif
else
    ISDOX := False
endif

# --- INTEL F2003 REALLOC-LHS ---------------------------------------
ifneq (,$(findstring $(icompiler),$(intelcompilers)))
    F90FLAGS1 = $(subst -assume realloc-lhs,,"$(F90FLAGS)")
else
    F90FLAGS1 = $(F90FLAGS)
endif


#
# --- FINISH SETUP ---------------------------------------------------
#

ifeq ($(release),debug)
    DEFINES += -DDEBUG
endif

# Mac OS X is special, there is (almost) no static linking; otherwise close static group
ifeq ($(istatic),static)
    iLIBS += -Wl,--end-group
endif

# The NAG compiler links via gcc so that one has to give -Wl twice and double commas for the option
# i.e. instead of  -Wl,rpath,/path   you need   -Wl,-Wl,,rpath,,/path
ifneq (,$(findstring $(icompiler),$(nagcompilers)))
    comma  := ,
    iiLIBS := $(subst -Wl,-Wl$(comma)-Wl,$(subst $(comma),$(comma)$(comma),$(iLIBS)))
    iRPATH := $(subst -Wl,-Wl$(comma)-Wl,$(subst $(comma),$(comma)$(comma),$(RPATH)))
else
    iiLIBS := $(iLIBS)
    iRPATH := $(RPATH)
endif
LIBS += $(iiLIBS)
# Only Linux and Solaris can use -rpath in executable
ifeq (,$(findstring $(iOS),Darwin))
    LIBS += $(iRPATH)
endif

# export LD_LIBRARY_PATH of make.config files
ifneq ($(LDPATH),)
    empty:=
    space:= $(empty) $(empty)
    export LD_LIBRARY_PATH=$(subst $(space),$(empty),$(LDPATH))
endif

INCLUDES += $(addprefix -I,$(OBJPATH))

#
# --- TARGETS ---------------------------------------------------
#

#.SUFFIXES: .f90 .F90 .f95 .F95 .f03 .F03 .f08 .F08 .f .F .for .FOR .ftn .FTN .c .C .d .o .a .so .dylib
.SUFFIXES:

.PHONY: clean cleanclean cleantest checkclean testclean cleancheck html latex pdf doxygen check test info

all: $(PROGNAME) $(LIBNAME)

# Link program
$(PROGNAME): $(OBJS) $(FOBJS) $(COBJS)
	@echo "Linking program"
	$(LD) $(MPI_LDFLAGS) $(LDFLAGS) -o $(PROGNAME) $(OBJS) $(FOBJS) $(COBJS) $(LIBS) $(LOBJS)

# Link library
$(LIBNAME): $(DOBJS) $(FDOBJS) $(CDOBJS) $(OBJS) $(FOBJS) $(COBJS)
	@echo "Linking library"
	$(AR) $(ARFLAGS) $(LIBNAME) $(OBJS) $(FOBJS) $(COBJS)
	$(RANLIB) $(LIBNAME)

# Get dependencies
$(DOBJS):
	@dirname $@ | xargs mkdir -p 2>/dev/null
	@nobj=$$(echo $(DOBJS) | tr ' ' '\n' | grep -n -w -F $@ | sed 's/:.*//') ; \
	src=$$(echo $(SRCS) | tr ' ' '\n' | sed -n $${nobj}p) ; \
	$(CPP) -C -P $(DEFINES) $(INCLUDES) $$src > $$src.pre 2>/dev/null ; \
	$(MAKEDEPSPROG) $$src.pre $$src .$(strip $(icompiler)).$(strip $(release)) $(SRCS) $(FSRCS) ; \
	\rm $$src.pre

$(FDOBJS):
	@dirname $@ | xargs mkdir -p 2>/dev/null
	@nobj=$$(echo $(FDOBJS) | tr ' ' '\n' | grep -n -w -F $@ | sed 's/:.*//') ; \
	src=$$(echo $(FSRCS) | tr ' ' '\n' | sed -n $${nobj}p) ; \
	obj=$$(echo $(FOBJS) | tr ' ' '\n' | sed -n $${nobj}p) ; \
	dobj=$$(echo $(FOBJS) | tr ' ' '\n' | sed -n $${nobj}p | sed 's|\.o[[:blank:]]*$$|.d|') ; \
	echo "$$obj $$dobj : $$src" > $$dobj

$(CDOBJS):
	@dirname $@ | xargs mkdir -p 2>/dev/null
	@nobj=$$(echo $(CDOBJS) | tr ' ' '\n' | grep -n -w -F $@ | sed 's/:.*//') ; \
	src=$$(echo $(CSRCS) | tr ' ' '\n' | sed -n $${nobj}p) ; \
	pobj=$$(dirname $@) ; psrc=$$(dirname $$src) ; \
	$(CC) -E $(DEFINES) $(INCLUDES) -MM $$src | sed "s|.*:|$(patsubst %.d,%.o,$@) $@ :|" > $@

# Compile
$(OBJS):
ifneq (,$(findstring $(icompiler),gnu41 gnu42))
	@nobj=$$(echo $(OBJS) | tr ' ' '\n' | grep -n -w -F $@ | sed 's/:.*//') ; \
	src=$$(echo $(SRCS) | tr ' ' '\n' | sed -n $${nobj}p) ; \
	ssrc=$$(basename $$(echo $(SRCS) | tr ' ' '\n' | sed -n $${nobj}p)) ; \
	tmp=$@.$$(echo $${src} | sed 's/.*\.//') ; \
	doex=$$(echo $(INTEL_EXCLUDE) | grep -i "$${ssrc}" -) ; \
	f90flag=$$(if [[ "$${doex}" != "" ]] ; then echo "$(F90FLAGS1)" ; else echo "$(F90FLAGS)" ; fi) ; \
	echo "$(F90) -E $(DEFINES) $(INCLUDES) $${f90flag} $${src} | sed 's/^#[[:blank:]]\{1,\}[[:digit:]]\{1,\}.*$$//' > $${tmp}" ; \
	$(F90) -E $(DEFINES) $(INCLUDES) $${f90flag} $${src} | sed 's/^#[[:blank:]]\{1,\}[[:digit:]]\{1,\}.*$$//' > $${tmp} ; \
	echo "$(F90) $(DEFINES) $(INCLUDES) $(MPI_F90FLAGS) $(F90FLAGS) $(MODFLAG)$(dir $@) -c $${tmp} -o $@" ; \
	$(F90) $(DEFINES) $(INCLUDES) $(MPI_F90FLAGS) $(F90FLAGS) $(MODFLAG)$(dir $@) -c $${tmp} -o $@ ; \
	rm $${tmp}
else
	@nobj=$$(echo $(OBJS) | tr ' ' '\n' | grep -n -w -F $@ | sed 's/:.*//') ; \
	src=$$(echo $(SRCS) | tr ' ' '\n' | sed -n $${nobj}p) ; \
	ssrc=$$(basename $$(echo $(SRCS) | tr ' ' '\n' | sed -n $${nobj}p)) ; \
	doex=$$(echo $(INTEL_EXCLUDE) | grep -i "$${ssrc}" -) ; \
	f90flag=$$(if [[ "$${doex}" != "" ]] ; then echo "$(F90FLAGS1)" ; else echo "$(F90FLAGS)" ; fi) ; \
	echo $(F90) $(DEFINES) $(INCLUDES) $(MPI_F90FLAGS) $${f90flag} $(MODFLAG)$(dir $@) -c $${src} -o $@ ; \
	$(F90) $(DEFINES) $(INCLUDES) $(MPI_F90FLAGS) $${f90flag} $(MODFLAG)$(dir $@) -c $${src} -o $@
endif

$(FOBJS):
ifneq (,$(findstring $(icompiler),gnu41 gnu42))
	@nobj=$$(echo $(FOBJS) | tr ' ' '\n' | grep -n -w -F $@ | sed 's/:.*//') ; \
	src=$$(echo $(FSRCS) | tr ' ' '\n' | sed -n $${nobj}p) ; \
	tmp=$@.$$(echo $${src} | sed 's/.*\.//') ; \
	echo "$(FC) -E $(DEFINES) $(INCLUDES) $(FCFLAGS) $${src} | sed 's/^#[[:blank:]]\{1,\}[[:digit:]]\{1,\}.*$$//' > $${tmp}" ; \
	$(FC) -E $(DEFINES) $(INCLUDES) $(FCFLAGS) $${src} | sed 's/^#[[:blank:]]\{1,\}[[:digit:]]\{1,\}.*$$//' > $${tmp} ; \
	echo "$(FC) $(DEFINES) $(INCLUDES) $(MPI_FCFLAGS) $(FCFLAGS) -c $${tmp} -o $@" ; \
	$(FC) $(DEFINES) $(INCLUDES) $(MPI_FCFLAGS) $(FCFLAGS) -c $${tmp} -o $@ ; \
	rm $${tmp}
else
	@nobj=$$(echo $(FOBJS) | tr ' ' '\n' | grep -n -w -F $@ | sed 's/:.*//') ; \
	src=$$(echo $(FSRCS) | tr ' ' '\n' | sed -n $${nobj}p) ; \
	echo $(FC) $(DEFINES) $(INCLUDES) $(MPI_FCFLAGS) $(FCFLAGS) -c $$src -o $@ ; \
	$(FC) $(DEFINES) $(INCLUDES) $(MPI_FCFLAGS) $(FCFLAGS) -c $$src -o $@
endif

$(COBJS):
	@nobj=$$(echo $(COBJS) | tr ' ' '\n' | grep -n -w -F $@ | sed 's/:.*//') ; \
	src=$$(echo $(CSRCS) | tr ' ' '\n' | sed -n $${nobj}p) ; \
	echo $(CC) $(DEFINES) $(INCLUDES) $(MPI_CFLAGS) $(CFLAGS) -c $${src} -o $@ ; \
	$(CC) $(DEFINES) $(INCLUDES) $(MPI_CFLAGS) $(CFLAGS) -c $${src} -o $@

# Helper Targets
clean:
	rm -f $(DOBJS) $(FDOBJS) $(CDOBJS) $(OBJS) $(FOBJS) $(COBJS) $(addsuffix /*.mod, $(OBJPATH)) $(addsuffix /*.pre, $(SRCPATH))
ifeq (False,$(islib))
	rm -f "$(PROGNAME)"
endif
	rm -f $(GOBJS) $(FGOBJS)
	rm -f *make_check_test_file

cleanclean: clean
	rm -rf $(addsuffix /.*.r*, $(SRCPATH)) $(addsuffix /.*.d*, $(SRCPATH))
	rm -rf "$(PROGNAME)".dSYM $(addsuffix /html, $(SRCPATH))
	@if [ -f "$(DOXCONFIG)" ] ; then rm -rf $(PROGPATH)/latex ; fi
	@if [ -f "$(DOXCONFIG)" ] ; then rm -rf $(PROGPATH)/html ; fi
ifeq (True,$(islib))
	rm -f "$(LIBNAME)"
endif

cleancheck:
	for i in $(shell ls -d $(CHECKPATH)/test* $(CHECKPATH)/check*) ; do \
	    $(MAKE) SRCPATH=$$i cleanclean ; \
	done

cleantest: cleancheck

checkclean: cleancheck

testclean: cleancheck

check:
ifeq (True,$(islib))
	$(error Error: check and test must be done with PROGNAME not LIBNAME.)
endif
	for i in $(shell ls -d $(CHECKPATH)/test* $(CHECKPATH)/check*) ; do \
	    rm -f "$(PROGNAME)" ; \
	    j=$${i/minpack/maxpack} ; \
	    libextra= ; \
	    if [ $$i != $$j ] ; then \
	    	 $(MAKE) -s MAKEDPATH=$(MAKEDPATH) SRCPATH="$$i"/../../minpack PROGPATH=$(PROGPATH) \
	    	      CONFIGPATH=$(CONFIGPATH) PROGNAME= LIBNAME=libminpack.a system=$(system) \
	    	      release=$(release) netcdf=$(netcdf) static=$(static) proj=$(proj) \
	    	      imsl=$(imsl) mkl=$(mkl) lapack=$(lapack) compiler=$(compiler) \
	    	      openmp=$(openmp) > /dev/null ; \
                 libextra="-L. -lminpack" ; \
	    fi ; \
	    $(MAKE) -s MAKEDPATH=$(MAKEDPATH) SRCPATH=$$i PROGPATH=$(PROGPATH) \
	         CONFIGPATH=$(CONFIGPATH) PROGNAME=$(PROGNAME) system=$(system) \
	         release=$(release) netcdf=$(netcdf) static=$(static) proj=$(proj) \
	         imsl=$(imsl) mkl=$(mkl) lapack=$(lapack) compiler=$(compiler) \
	         openmp=$(openmp) NOMACWARN=true EXTRA_LIBS="$$libextra" > /dev/null \
	    && { $(PROGNAME) 2>&1 | grep -E '(o\.k\.|failed)' ;} ; status=$$? ; \
	    if [ $$status != 0 ] ; then echo "$$i failed!" ; fi ; \
	    $(MAKE) -s SRCPATH=$$i cleanclean ; \
	    if [ $$i != $$j ] ; then \
	    	 $(MAKE) -s SRCPATH="$$i"/../../minpack PROGNAME= LIBNAME=libminpack.a cleanclean ; \
	    fi ; \
	done

test: check

depend: dependencies

dependencies:
	@for i in $(DOBJS) ; do \
	    nobj=$$(echo $(DOBJS) | tr ' ' '\n' | grep -n -w -F $${i} | sed 's/:.*//') ; \
	    src=$$(echo $(SRCS) | tr ' ' '\n' | sed -n $${nobj}p) ; \
	    obj=$$(echo $(OBJS) | tr ' ' '\n' | sed -n $${nobj}p) ; \
	    if [ $${src} -nt $${obj} ] ; then rm $${i} ; fi ; \
	done
	@for i in $(FDOBJS) ; do \
	    nobj=$$(echo $(FDOBJS) | tr ' ' '\n' | grep -n -w -F $${i} | sed 's/:.*//') ; \
	    src=$$(echo $(FSRCS) | tr ' ' '\n' | sed -n $${nobj}p) ; \
	    obj=$$(echo $(FOBJS) | tr ' ' '\n' | sed -n $${nobj}p) ; \
	    if [ $${src} -nt $${obj} ] ; then rm $${i} ; fi ; \
	done
	@for i in $(CDOBJS) ; do \
	    nobj=$$(echo $(CDOBJS) | tr ' ' '\n' | grep -n -w -F $${i} | sed 's/:.*//') ; \
	    src=$$(echo $(CSRCS) | tr ' ' '\n' | sed -n $${nobj}p) ; \
	    obj=$$(echo $(COBJS) | tr ' ' '\n' | sed -n $${nobj}p) ; \
	    if [ $${src} -nt $${obj} ] ; then rm $${i} ; fi ; \
	done
	@rm -f $(addsuffix /$(MAKEDSCRIPT).dict, $(OBJPATH))

doxygen:
	@cat $(DOXCONFIG) | \
	     sed -e "/^PERL_PATH/s|=.*|=$(PERLPATH)|" | \
	     sed -e "/^DOT_PATH/s|=.*|=$(DOTPATH)|" | env PATH=${PATH}:$(TEXPATH) $(DOXYGEN) -

html:
	@if [ $(ISDOX) == True ] ; then \
	    cat "$(DOXCONFIG)" | \
	        sed -e "/^PERL_PATH/s|=.*|=$(PERLPATH)|" | \
	        sed -e "/^DOT_PATH/s|=.*|=$(DOTPATH)|" | env PATH=${PATH}:$(TEXPATH) $(DOXYGEN) - ; \
	else \
	    for i in $(SRCPATH) ; do \
	        $(CONFIGPATH)/f2html -f $(CONFIGPATH)/f2html.fgenrc -d $$i/html $$i ; \
	    done ; \
	fi

latex: pdf

pdf: doxygen
	@cd latex ; env PATH=${PATH}:$(TEXPATH) make pdf

info:
	@echo "CHS Makefile"
	@echo ""
	@echo "Config"
	@echo "system   = $(system)"
	@echo "compiler = $(compiler)"
	@echo "release  = $(release)"
	@echo "netcdf   = $(netcdf)"
	@echo "lapack   = $(lapack)"
	@echo "mkl      = $(mkl)"
	@echo "proj     = $(proj)"
	@echo "imsl     = $(imsl)"
	@echo "openmp   = $(openmp)"
	@echo "static   = $(static)"
	@echo ""
	@echo "Files/Pathes"
	@echo "SRCPATH    = $(SRCPATH)"
	@echo "PROGPATH   = $(PROGPATH)"
	@echo "CONFIGPATH = $(CONFIGPATH)"
	@echo "MAKEDPATH  = $(MAKEDPATH)"
	@echo "CHECKPATH  = $(CHECKPATH)"
	@echo "PROGNAME   = $(basename $(PROGNAME))"
	@echo "LIBNAME    = $(basename $(LIBNAME))"
	@echo "FILES      = $(SRCS) $(FORSRCS) $(CSRCS) $(LASRCS)"
	@echo ""
	@echo "Programs/Flags"
	@echo "FC        = $(FC)"
	@echo "FCFLAGS   = $(FCFLAGS)"
	@echo "F90       = $(F90)"
	@echo "F90FLAGS  = $(F90FLAGS)"
	@echo "CC        = $(CC)"
	@echo "CFLAGS    = $(CFLAGS)"
	@echo "DEFINES   = $(DEFINES)"
	@echo "INCLUDES  = $(INCLUDES)"
	@echo "LD        = $(LD)"
	@echo "LDFLAGS   = $(LDFLAGS)"
	@echo "LIBS      = $(LIBS)"
	@echo "AR        = $(AR)"
	@echo "ARFLAGS   = $(ARFLAGS)"
	@echo "RANLIB    = $(RANLIB)"
	@echo ""
	@echo "Configured compilers on $(system): $(compilers)"
ifneq ($(strip $(ALIASINC)),)
	@echo ""
	@echo "Compiler aliases for $(system)"
	@sed -n '/ifneq (,$$(findstring $$(compiler)/,/endif/p' $(ALIASINC) | \
	 sed -e '/endif/d' -e 's/icompiler ://' | \
	 sed -e 's/ifneq (,$$(findstring $$(compiler),//' -e 's/))//' | \
	 paste - - | tr -d '\t' | tr -s ' '
endif
	@echo ""
	@echo "Targets"
	@echo "all (default)  Compile program or library"
	@echo "check          Run all checks in $(CHECKPATH)/test* and $(CHECKPATH)/check* directories"
	@echo "checkclean     alias for cleancheck"
	@echo "clean          Clean compilation of current compiler and release"
	@echo "cleancheck     Cleanclean all test directories $(CHECKPATH)/test* and $(CHECKPATH)/check*"
	@echo "cleanclean     Clean compilations of all compilers and releases"
	@echo "cleantest      alias for cleancheck"
	@echo "depend         alias for dependencies"
	@echo "dependencies   Redo dependencies"
	@echo "doxygen        Run doxygen html with $(DOXPATH)/doxygen.config"
	@echo "html           Run either doxygen html with $(DOXPATH)/doxygen.config or f2html of Jean-Marc Beroud"
	@echo "info           Prints info about current settings and possibilities"
	@echo "latex          alias for pdf"
	@echo "pdf            Run doxygen PDF with $(DOXPATH)/doxygen.config"
	@echo "test           alias for check"
	@echo "testclean      alias for cleancheck"
	@echo ""
	@echo "All possibilities"
	@echo "system      $(shell ls -1 $(CONFIGPATH) | sed -e '/"$(MAKEDSCRIPT)"/d' -e '/f2html/d' | cut -d '.' -f 1 | sort | uniq)"
	@echo "compiler    $(shell ls -1 $(CONFIGPATH) | sed -e '/"$(MAKEDSCRIPT)"/d' -e '/f2html/d' -e '/alias/d' | cut -d '.' -f 2 | sort | uniq)"
	@echo "release     debug release"
	@echo "netcdf      netcdf3 netcdf4 [anything else]"
	@echo "lapack      true [anything else]"
	@echo "mkl         mkl mkl95 [anything else]"
	@echo "proj        true [anything else]"
	@echo "imsl        vendor imsl [anything else]"
	@echo "openmp      true [anything else]"
	@echo "static      static shared (=dynamic)"

# All dependencies created by perl script make.d.sh
ifeq (False,$(iphonyall))
    $(info Checking dependencies ...)
    -include $(DOBJS) $(FDOBJS) $(CDOBJS)
endif<|MERGE_RESOLUTION|>--- conflicted
+++ resolved
@@ -181,13 +181,8 @@
 #                  This means that all tests do not work which use netcdf and/or lapack.
 #     -C=intovf    check integer overflow, which is intentional in UFZ mo_xor4096.
 
-<<<<<<< HEAD
-# Special compilation flags 
+# Special compilation flags
 EXTRA_FCFLAGS  := 
-=======
-# Special compilation flags
-EXTRA_FCFLAGS  :=
->>>>>>> 03ff7a9c
 EXTRA_F90FLAGS := #-C=undefined
 EXTRA_DEFINES  := -DMRM2MHM
 EXTRA_INCLUDES :=
