--- conflicted
+++ resolved
@@ -548,11 +548,7 @@
 !> 1 - Feddes equation for ET reduction, multi-layer infiltration capacity approach, Brooks-Corey like
 !> 2 - Jarvis equation for ET reduction, multi-layer infiltration capacity approach, Brooks-Corey like
 !> 3 - Jarvis equation for ET reduction and FC dependency on root fraction coefficient
-<<<<<<< HEAD
 processCase(3) = 3
-=======
-processCase(3) = 1
->>>>>>> 03ff7a9c
 !> directRunoff
 !> 1 - linear reservoir exceedance approach
 processCase(4) = 1
