--- conflicted
+++ resolved
@@ -1,13 +1,8 @@
 nGaugesTotal          3
 !basinId nGauges       gaugelist
-<<<<<<< HEAD
-1              1       55555
-2              1       55555
-3              1       55555
-=======
 1              1       00398
 2              1       00398
->>>>>>> d8a419b0
+3              1       00398
 
 ! --- Gauges -----------------------------------------------------------------------------
 !> namelist controlling the gauging station information
